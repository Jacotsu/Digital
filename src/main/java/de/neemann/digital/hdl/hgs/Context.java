--- conflicted
+++ resolved
@@ -290,11 +290,7 @@
                 if (args.length == 1)
                     message = Lang.get(message);
                 else {
-<<<<<<< HEAD
-                    String[] ar = new String[args.length - 1];
-=======
                     Object[] ar = new String[args.length - 1];
->>>>>>> ba469109
                     for (int i = 0; i < args.length - 1; i++)
                         ar[i] = args[i + 1].toString();
                     message = Lang.get(message, ar);
