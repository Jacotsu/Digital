--- conflicted
+++ resolved
@@ -45,13 +45,8 @@
     public void testTestExamples() throws Exception {
         File examples = new File(Resources.getRoot(), "/dig/test");
         testCasesInFiles = 0;
-<<<<<<< HEAD
-        assertEquals(129, new FileScanner(TestExamples::check).scan(examples));
-        assertEquals(121, testCasesInFiles);
-=======
-        assertEquals(128, new FileScanner(TestExamples::check).scan(examples));
-        assertEquals(118, testCasesInFiles);
->>>>>>> f85ab67f
+        assertEquals(130, new FileScanner(TestExamples::check).scan(examples));
+        assertEquals(122, testCasesInFiles);
     }
 
     /**
