<?xml version="1.0" encoding="utf-8"?>
<resources>
    <string name="addr">Address</string>
    <string name="name">Name</string>
    <string name="tableOfContent">Table of Contents</string>
    <string name="general">General</string>
    <string name="revision">Revision</string>
    <string name="date">Date</string>
    <string name="number">No.</string>
    <string name="attr_dialogTitle">Attributes</string>
    <string name="attr_openCircuit">Open Circuit</string>
    <string name="attr_openCircuitLabel">Included circuit:</string>
    <string name="attr_openCircuit_tt">Opens the circuit in a new window.</string>
    <string name="attr_help">Help</string>
    <string name="attr_help_tt">Shows a short description of this element.</string>
    <string name="attr_dialogHex">Hex</string>
    <string name="attr_dialogDecimal">Decimal</string>
    <string name="attr_dialogAscii">Ascii</string>
    <string name="attr_dialogHighz">HighZ</string>
    <string name="attr_dialogOctal">Octal</string>
    <string name="attr_dialogBinary">Binary</string>
    <string name="btn_discard">Discard Changes</string>
    <string name="btn_edit">Edit</string>
    <string name="btn_editFurther">Continue editing</string>
    <string name="btn_load">Load</string>
    <string name="btn_reload">Reload</string>
    <string name="btn_reload_tt">Reload last hex file</string>
    <string name="btn_save">Save</string>
    <string name="btn_create">Create</string>
    <string name="btn_create_tt">Create a circuit in a separate window</string>
    <string name="btn_editDetached">Edit detached</string>
    <string name="btn_editDetached_tt">Opens the dialog as a non modal dialog</string>
    <string name="btn_openInBrowser">Browser</string>
    <string name="btn_openInBrowser_tt">Opens help text in the browser. Allows to print the text.</string>
    <string name="btn_clearData">Clear</string>
    <string name="btn_clearData_tt">All values are set to zero!</string>
    <string name="btn_addTransitions">Transitions</string>
    <string name="btn_addTransitions_tt">All possible transitions are added as test cases. Is used to create test cases to test the simulator itself.</string>
    <string name="btn_newName">New Name</string>
    <string name="btn_saveAnyway">Save anyway</string>
    <string name="btn_overwrite">Overwrite</string>
    <string name="btn_apply">Apply</string>
    <string name="msg_warning">Warning</string>
    <string name="cancel">Cancel</string>
    <string name="digital">Digital</string>
    <string name="expression">Expression</string>
    <string name="elem_Help_inputs">Inputs</string>
    <string name="elem_Help_outputs">Outputs</string>
    <string name="elem_Help_attributes">Attributes</string>


    <!-- logic -->

    <string name="elem_Basic_In">The {0}. input value for the logic operation.</string>
    <string name="elem_Basic_Out">Returns the result of the logic operation.</string>

    <string name="elem_And">And</string>
    <string name="elem_And_tt">Binary AND gate. Returns high only if all inputs are also set high.
        It is also possible to use buses with several bits as inputs and output. In this case, a bitwise AND is executed.
        This means that the lowest bits of all inputs are connected with AND and is output as the lowest bit at the output.
        The same happens with bit 1, bit 2 and so on.
    </string>
    <string name="elem_NAnd">NAnd</string>
    <string name="elem_NAnd_tt">A combination of AND and NOT.
        Returns 0 only if all inputs are set to 1. If one of the inputs is set to 0 the output is set to 1.
        It is also possible to use buses with several bits per input. In this case, the operation is applied to each
        bit of the inputs.
    </string>
    <string name="elem_Or">Or</string>
    <string name="elem_Or_tt">Binary OR gate. Returns a 1 if one of the inputs is set to 1.
        If all inputs are set to 0 the output is also set to 0.
        It is also possible to use buses with several bits as inputs and output. In this case, a bitwise OR is executed.
        This means that the lowest bits of all inputs are connected with OR and is output as the lowest bit at the output.
        The same happens with bit 1, bit 2 and so on.
    </string>
    <string name="elem_NOr">NOr</string>
    <string name="elem_NOr_tt">A combination of OR and NOT.
        Returns a 0 if one of the inputs is set to 1. If all inputs are set to 0 the output is also set to 1.
        It is also possible to use buses with several bits per input. In this case, the operation is applied to each
        bit of the inputs.
    </string>
    <string name="elem_XOr">XOr</string>
    <string name="elem_XOr_tt">If two inputs are used, the output is 0 if both input bits are equal.
        Otherwise the output in set to 1.
        If more than two inputs are used, it behaves like cascaded XOR gates ( A XOR B XOR C = (A XOR B) XOR C ).
        It is also possible to use buses with several bits per input. In this case, the operation is applied to each
        bit of the inputs.
    </string>
    <string name="elem_XNOr">XNOr</string>
    <string name="elem_XNOr_tt">A combination of XOR and NOT. The inputs are combined with the XOR operation.
        The result of this operation than is inverted.
        It is also possible to use buses with several bits per input. In this case, the operation is applied to each
        bit of the inputs.
    </string>
    <string name="elem_Not">Not</string>
    <string name="elem_Not_tt">Inverts the input value. A 1 becomes a 0 and a 0 becomes 1.
        It is also possible to use a bus with several bits per input. In this case, the operation is applied to each
        bit of the inputs.
    </string>
    <string name="elem_Not_pin_in">The input of the NOT gate.</string>
    <string name="elem_Not_pin_out">The inverted input value.</string>
    <string name="elem_LookUpTable">LookUpTable</string>
    <string name="elem_LookUpTable_short">LUT</string>
    <string name="elem_LookUpTable_tt">Gets the output value from a stored table.
        So this gate can emulate every combinatorial gate.
    </string>
    <string name="elem_LookUpTable_pin_in">Input {0}. This input in combination with all other inputs defines the
        address of the stored value to be returned.</string>
    <string name="elem_LookUpTable_pin_out">Returns the stored value at the address set via the inputs.</string>
    <string name="elem_Delay">Delay</string>
    <string name="elem_Delay_tt">Delays the signal by on propagation delay time.
        In Digital all gates have the same propagation delay.
    </string>
    <string name="elem_Delay_pin_in">Input of the signal to be delayed.</string>
    <string name="elem_Delay_pin_out">The input signal delayed by one gate delay time.</string>


    <!-- IO -->

    <string name="elem_Out">Out</string>
    <string name="elem_Out_tt">Can be used to display an output signal in a circuit.
        This element is also used to connect a circuit to an embedding circuit.
        In this case the connection is bidirectional.
        Is also used to assign an pin number, if code for a CPLD or FPGA is generated.
    </string>
    <string name="elem_Out_pin_in">This value is used for the output connection.</string>
    <string name="elem_LED">LED</string>
    <string name="elem_LED_tt">A LED can be used to visualize an output value. Accepts a single bit.
        Lights up if the input is set to 1.</string>
    <string name="elem_LED_pin_in">LED Input. LED lights up if the input is set to 1.</string>
    <string name="elem_In">Input</string>
    <string name="elem_In_tt">Can be used to interactively manipulate an input signal in a circuit with the
        mouse. This element is also used to connect a circuit to an embedding circuit.
        In this case the connection is bidirectional.
        Is also used to assign an pin number, if code for a CPLD or FPGA is generated.
    </string>
    <string name="elem_In_pin_out">Gives the value which is connected to this input.</string>
    <string name="elem_Clock">Clock Input</string>
    <string name="elem_Clock_tt">A clock signal. Its possible to control it by a real-time clock.
        Depending on the complexity of the circuit, the clock frequency achieved may be less than the selected value.
        If the frequency is greater than 50Hz, the graphic representation of the circuit will no longer be updated at
        every clock cycle so that the wire colors will no longer be updated.
        If the real-time clock is not activated, the clock can be controlled by mouse clicks.
        Is also used to assign an pin number, if code for a CPLD or FPGA is generated.
    </string>
    <string name="elem_Clock_pin_C">Switches between 0 and 1 with the selected clock frequency.</string>
    <string name="elem_Button">Button</string>
    <string name="elem_Button_tt">A simple push button which goes back to its original state when it is released.</string>
    <string name="elem_Button_pin_out">The output signal of the button.</string>
    <string name="elem_Text">Text</string>
    <string name="elem_Text_tt">Shows a text in the circuit.
        Does not affect the simulation.
        The text can be changed in the attribute dialog.
    </string>
    <string name="elem_Probe">Probe</string>
    <string name="elem_Probe_tt">A measurement value which can be shown in the data graph or measurement table.
        This component can be used to easily observe values from embedded circuits.
        Does not affect the simulation.
    </string>
    <string name="elem_Probe_pin_in">The measurement value.</string>


    <!-- IO - more -->

    <string name="elem_LightBulb">Light Bulb</string>
    <string name="elem_LightBulb_tt">Light bulb with two connections. If a current flows, the bulb lights up!
        The direction of the current does not matter. The lamp lights when the inputs have different values.
        The bulb behaves similar to an XOr gate.
    </string>
    <string name="elem_LightBulb_pin_A">Connection</string>
    <string name="elem_LightBulb_pin_B">Connection</string>
    <string name="elem_Seven-Seg">Seven-Segment Display</string>
    <string name="elem_Seven-Seg_tt">Seven Segment Display, every segment has its own control input.</string>
    <string name="elem_Seven-Seg_pin_a">This input controls the upper, horizontal line.</string>
    <string name="elem_Seven-Seg_pin_b">This input controls the upper, right, vertical line.</string>
    <string name="elem_Seven-Seg_pin_c">This input controls the lower, right, vertical line.</string>
    <string name="elem_Seven-Seg_pin_d">This input controls the lower horizontal line.</string>
    <string name="elem_Seven-Seg_pin_e">This input controls the lower, left, vertical line.</string>
    <string name="elem_Seven-Seg_pin_f">This input controls the upper, left, vertical line.</string>
    <string name="elem_Seven-Seg_pin_g">This input controls the middle, horizontal line.</string>
    <string name="elem_Seven-Seg_pin_dp">This input controls the decimal point.</string>
    <string name="elem_Seven-Seg_pin_cc">Common Cathode. To turn on the LEDs, this input needs to be low.</string>
    <string name="elem_Seven-Seg-Hex">Seven-Segment-Hex Display</string>
    <string name="elem_Seven-Seg-Hex_tt">Seven Segment Display with a 4 bit hex input</string>
    <string name="elem_Seven-Seg-Hex_pin_d">The value at this input is visualized at the display.</string>
    <string name="elem_Seven-Seg-Hex_pin_dp">This input controls the decimal point.</string>
    <string name="elem_LedMatrix">LED-Matrix</string>
    <string name="elem_LedMatrix_tt">A matrix of LEDs. The LEDs are shown in a separate window.
        The LEDs of a column of the display are controlled by a data word. At another input, the current column is
        selected. So a multiplexed display is realized.
        The LEDs are able to light up indefinitely in the simulation to prevent the display from flickering.
    </string>
    <string name="elem_LedMatrix_pin_r-data">The row state of the LEDs of a column.
        Each bit in this data word represents the state of a row of the current column.</string>
    <string name="elem_LedMatrix_pin_c-addr">The number of the current column whose state is currently visible at the other input.</string>
    <string name="elem_Data">Data Graph</string>
    <string name="elem_Data_tt">Shows a data plot inside of the circuit panel.
        You can plot complete clock cycles or single gate changes.
        Does not affect the simulation.
    </string>
    <string name="elem_RotEncoder">Rotary Encoder</string>
    <string name="elem_RotEncoder_tt">Rotary knob with rotary encoder. Used to detect rotational movements.</string>
    <string name="elem_RotEncoder_pin_A">encoder signal A</string>
    <string name="elem_RotEncoder_pin_B">encoder signal B</string>
    <string name="elem_Keyboard">Keyboard</string>
    <string name="elem_Keyboard_tt">A keyboard that can be used to enter text.
        This component buffers the inputs, which can then be read out.
        A separate window is opened for the text input.
    </string>
    <string name="elem_Keyboard_pin_sel">If high the output D is active and one keystroke is output.</string>
    <string name="elem_Keyboard_pin_D">The last pressed key, or zero if no key is typed.</string>
    <string name="elem_Terminal">Terminal</string>
    <string name="elem_Terminal_tt">You can write ASCII characters to this terminal.
        The terminal opens its own window to visualize the output.</string>
    <string name="elem_Terminal_pin_C">Clock. A rising edge writes the value at the input to the terminal window.</string>
    <string name="elem_Terminal_pin_D">The data to write to the terminal</string>


    <!-- Wires -->

    <string name="elem_Ground">Ground</string>
    <string name="elem_Ground_tt">A connection to ground. Output is always zero.</string>
    <string name="elem_Ground_pin_out">Output always returns 0.</string>
    <string name="elem_VDD">Supply voltage</string>
    <string name="elem_VDD_tt">A connection to the supply voltage. Output is always one.</string>
    <string name="elem_VDD_pin_out">This output always returns 1.</string>
    <string name="elem_Const">Constant value</string>
    <string name="elem_Const_tt">A component which returns a given value as a simple constant value. The value can be set in the attribute dialog.</string>
    <string name="elem_Const_pin_out">Returns the given value as a constant.</string>
    <string name="elem_Tunnel">Tunnel</string>
    <string name="elem_Tunnel_tt">Connects components without a wire. All tunnel elements, which have the same net name,
        are connected together. Works only locally, so it is not possible to connect different circuits.</string>
    <string name="elem_Tunnel_pin_in">The connection to the tunnel.</string>
    <string name="elem_Splitter">Splitter</string>
    <string name="elem_Splitter_tt">Splits or creates a wire bundle or a data bus with more than one bit.
        With a bus it is e.g. possible to generate 16-bit connections without having to route 16 individual wires.
        All 16 connections can be merged into one wire.
    </string>
    <string name="elem_Splitter_pin_in">The input bits {0}.</string>
    <string name="elem_Splitter_pin_in_one">The input bit {0}.</string>
    <string name="elem_Splitter_pin_out">The output bits {0}.</string>
    <string name="elem_Splitter_pin_out_one">The output bit {0}.</string>
    <string name="elem_PullUp">Pull-Up Resistor</string>
    <string name="elem_PullUp_tt">If a net is in a HighZ state, this resistor pulls the net to high.
        In any other case this component has no effect.
    </string>
    <string name="elem_PullUp_pin_out">A "weak high".</string>
    <string name="elem_PullDown">Pull-Down Resistor</string>
    <string name="elem_PullDown_tt">If the net is in a HighZ state, this resistor pulls the net to ground.
        In any other case this component has no effect.
    </string>
    <string name="elem_PullDown_pin_out">A "weak low".</string>
    <string name="elem_Driver">Driver</string>
    <string name="elem_Driver_tt">A driver can be used to connect a signal value to another wire.
        The driver is controlled by the sel input.
        If the sel input is low, the output is in high z state.
        If the sel input is high, the output is set to the input value.
    </string>
    <string name="elem_Driver_pin_in">The input value of the driver.</string>
    <string name="elem_Driver_pin_sel">Pin to control the driver.
        If its value is 1 the input is set to the output.
        If the value is 0, the output is in high z state.
    </string>
    <string name="elem_Driver_pin_out">If the sel input is 1 the input is given to this output.
        If the sel input is 0, this output is in high z state.
    </string>
    <string name="elem_DriverInvSel">Driver, inverted select</string>
    <string name="elem_DriverInvSel_tt">A driver can be used to connect a data word to another line.
        The driver is controlled by the sel input.
        If the sel input is high, the output is in high z state.
        If the sel input is low, the output is set to the input value.
    </string>
    <string name="elem_DriverInvSel_pin_in">The input value of the driver.</string>
    <string name="elem_DriverInvSel_pin_sel">Pin to control the driver.
        If its value is 0 the input is given to the output.
        If the value is 1, the output is in high z state.
    </string>
    <string name="elem_DriverInvSel_pin_out">If the sel input is 0 the input is given to this output.
        If the sel input is 1, this output is in high z state.
    </string>


    <!-- Plexers  -->

    <string name="elem_Multiplexer">Multiplexer</string>
    <string name="elem_Multiplexer_tt">A component which uses the value of the sel pin to decide which input value is set to the output.</string>
    <string name="elem_Multiplexer_input">The {0}. data input of the multiplexer.</string>
    <string name="elem_Multiplexer_output">The value of the selected input.</string>
    <string name="elem_Multiplexer_pin_sel">This input is used to select the data input which is output.</string>
    <string name="elem_Demultiplexer">Demultiplexer</string>
    <string name="elem_Demultiplexer_tt">A component that can output the input value to one of the outputs.
        The other outputs are set to the default value.</string>
    <string name="elem_Demultiplexer_pin_sel">This pin selects the output to use.</string>
    <string name="elem_Demultiplexer_pin_in">The value of this input is given to the selected data output.</string>
    <string name="elem_Demultiplexer_output">Data output {0}.</string>
    <string name="elem_Decoder">Decoder</string>
    <string name="elem_Decoder_tt">One selectable output pin is 1, all other outputs are set to 0.</string>
    <string name="elem_Decoder_output">Output {0}. This output is 1 if selected by the sel input.</string>
    <string name="elem_Decoder_pin_sel">This input selects the enabled output.
        The selected output is set to 1. All other outputs are set to 0.</string>
    <string name="elem_BitSelector">Bit Selector</string>
    <string name="elem_BitSelector_tt">Selects a single bit from a data bus.</string>
    <string name="elem_BitSelector_pin_in">The input bus</string>
    <string name="elem_BitSelector_pin_sel">This input selects the bit</string>
    <string name="elem_BitSelector_pin_out">The selected bit.</string>

    <string name="elem_PriorityEncoder">Priority Encoder</string>
    <string name="elem_PriorityEncoder_short">Priority</string>
    <string name="elem_PriorityEncoder_tt">If one of the inputs is set, its number is output.
        If several inputs are set at the same time, the highest number is output.</string>
    <string name="elem_PriorityEncoder_pin_num">Number of the set input.</string>
    <string name="elem_PriorityEncoder_pin_any">If this output is set, at least one of the inputs is set.</string>
    <string name="elem_PriorityEncoder_input">The {0}. input of the priority encoder.</string>

    <!-- flip flops-->

    <string name="elem_RS_FF_AS">RS-FlipFlop</string>
    <string name="elem_RS_FF_AS_short">RS</string>
    <string name="elem_RS_FF_AS_tt">A component to store a single bit.
        Provides the functions "set" and "reset" to set or reset the stored bit.
        If both inputs are switched to one, both outputs also output a one.
        If both inputs switch back to zero at the same time, the final state is random.
    </string>
    <string name="elem_RS_FF_AS_pin_S">The set input.</string>
    <string name="elem_RS_FF_AS_pin_R">The reset input.</string>
    <string name="elem_RS_FF_AS_pin_Q">Returns the stored value.</string>
    <string name="elem_RS_FF_AS_pin_¬Q">Returns the inverted stored value.</string>

    <string name="elem_RS_FF">RS-FlipFlop, clocked</string>
    <string name="elem_RS_FF_short">RS</string>
    <string name="elem_RS_FF_tt">A component to store a single bit.
        Provides the functions "set" and "reset" to set or reset the stored bit.
        If both inputs (S, R) are set at the rising edge of the clock, the final state is random.
    </string>
    <string name="elem_RS_FF_pin_S">The set input.</string>
    <string name="elem_RS_FF_pin_C">The clock input. A rising edge initiates a state transition.</string>
    <string name="elem_RS_FF_pin_R">The reset input.</string>
    <string name="elem_RS_FF_pin_Q">Returns the stored value.</string>
    <string name="elem_RS_FF_pin_¬Q">Returns the inverted stored value.</string>
    <string name="elem_JK_FF">JK-Flipflop</string>
    <string name="elem_JK_FF_short">JK</string>
    <string name="elem_JK_FF_tt">Has the possibility to store (J=K=0), set (J=1, K=0), reset (J=0, K=1) or toggle (J=K=1) the stored value.
        A change of state takes place only at a rising edge at the clock input C.</string>
    <string name="elem_JK_FF_pin_J">The set input of the flipflop.</string>
    <string name="elem_JK_FF_pin_C">The clock input. A rising edge initiates a state change.</string>
    <string name="elem_JK_FF_pin_K">The reset input of the flipflop.</string>
    <string name="elem_JK_FF_pin_Q">Returns the stored value.</string>
    <string name="elem_JK_FF_pin_¬Q">Returns the inverted stored value.</string>
    <string name="elem_D_FF">D-FlipFlop</string>
    <string name="elem_D_FF_short">D</string>
    <string name="elem_D_FF_tt">A component used to store a value.
        The value on pin D is stored on a rising edge of the clock pin C.</string>
    <string name="elem_D_FF_pin_D">Input of the bit to be stored.</string>
    <string name="elem_D_FF_pin_C">Clock pin to store a value.
        The value on input D is stored on a rising edge of this pin.</string>
    <string name="elem_D_FF_pin_Q">Returns the stored value.</string>
    <string name="elem_D_FF_pin_¬Q">Returns the inverted stored value.</string>
    <string name="elem_T_FF">T-FlipFlop</string>
    <string name="elem_T_FF_short">T</string>
    <string name="elem_T_FF_tt">Stores a single bit. Toggles the state on a rising edge at input C.</string>
    <string name="elem_T_FF_pin_T">Enables the toggle function.</string>
    <string name="elem_T_FF_pin_C">Clock input. A rising edge toggles the output, if input T is set to 1.</string>
    <string name="elem_T_FF_pin_Q">Returns the stored value.</string>
    <string name="elem_T_FF_pin_¬Q">Returns the inverted stored value.</string>
    <string name="elem_JK_FF_AS">JK-Flipflop, asynchronous</string>
    <string name="elem_JK_FF_AS_short">JK-AS</string>
    <string name="elem_JK_FF_AS_tt">Has the possibility to store (J=K=0), set (J=1, K=0), reset (J=0, K=1) or toggle (J=K=1) the stored value.
        A change of state takes place only at a rising edge at the clock input C.
        There are two additional inputs which set or reset the state immediately without a clock signal.
    </string>
    <string name="elem_JK_FF_AS_pin_J">The set input of the flipflop.</string>
    <string name="elem_JK_FF_AS_pin_C">The Clock input. A rising edge initiates a state change.</string>
    <string name="elem_JK_FF_AS_pin_K">The reset input of the flipflop.</string>
    <string name="elem_JK_FF_AS_pin_Q">Returns the stored value.</string>
    <string name="elem_JK_FF_AS_pin_¬Q">Returns the inverted stored value.</string>
    <string name="elem_JK_FF_AS_pin_Set">asynchronous set</string>
    <string name="elem_JK_FF_AS_pin_Clr">asynchronous clear</string>
    <string name="elem_D_FF_AS">D-FlipFlop, asynchronous</string>
    <string name="elem_D_FF_AS_short">D-AS</string>
    <string name="elem_D_FF_AS_tt">A component used to store a value.
        The value on pin D is stored on a rising edge of the clock pin C.
        There are two additional inputs which set or reset the state immediately without a clock signal.
    </string>
    <string name="elem_D_FF_AS_pin_D">Input of the bit to be stored.</string>
    <string name="elem_D_FF_AS_pin_C">Control pin to store a bit. The bit on input D is stored on a rising edge of this pin.</string>
    <string name="elem_D_FF_AS_pin_Q">Returns the stored value.</string>
    <string name="elem_D_FF_AS_pin_¬Q">Returns the inverted stored value.</string>
    <string name="elem_D_FF_AS_pin_Set">asynchronous set</string>
    <string name="elem_D_FF_AS_pin_Clr">asynchronous clear</string>


    <!-- Memory -->

    <string name="elem_Register">Register</string>
    <string name="elem_Register_short">Reg</string>
    <string name="elem_Register_tt">A component to store values. The length of the data word can be selected in the attributes dialog.</string>
    <string name="elem_Register_pin_D">Input pin of the data word to be stored.</string>
    <string name="elem_Register_pin_C">Clock input. A rising edge stores the value at the D pin.</string>
    <string name="elem_Register_pin_en">Enable pin. Storing a value works only if this pin is set high.</string>
    <string name="elem_Register_pin_Q">Returns the stored value.</string>
    <string name="elem_ROM">ROM</string>
    <string name="elem_ROM_tt">A non-volatile memory component.
        The stored data can be edited in the attributes dialog.
    </string>
    <string name="elem_ROM_pin_A">This pin defines the address of data word to be output.</string>
    <string name="elem_ROM_pin_D">The selected data word if the sel input is high.</string>
    <string name="elem_ROM_pin_sel">If the input is high, the output is activated. If it is low, the data output is in high Z state.</string>
    <string name="elem_RAMDualPort">RAM, separated Ports</string>
    <string name="elem_RAMDualPort_short">RAM</string>
    <string name="elem_RAMDualPort_tt">A RAM module with separate inputs for storing and output for reading the stored data.</string>
    <string name="elem_RAMDualPort_pin_A">The address to read from or write to.</string>
    <string name="elem_RAMDualPort_pin_C">Clock input</string>
    <string name="elem_RAMDualPort_pin_D_in">The data to be stored in the RAM.</string>
    <string name="elem_RAMDualPort_pin_D">The data output pin</string>
    <string name="elem_RAMDualPort_pin_ld">If this input is high the output is activated and the data is visible at the output.</string>
    <string name="elem_RAMDualPort_pin_str">If this input is high and when the clock becomes high, the the data is stored.</string>
    <string name="elem_RAMSinglePort">RAM, bidirectional Port</string>
    <string name="elem_RAMSinglePort_short">RAM</string>
    <string name="elem_RAMSinglePort_tt">A RAM module with a bidirectional pin for reading and writing the data.</string>
    <string name="elem_RAMSinglePort_pin_A">The address to read and write.</string>
    <string name="elem_RAMSinglePort_pin_C">Clock</string>
    <string name="elem_RAMSinglePort_pin_D">The bidirectional data connection.</string>
    <string name="elem_RAMSinglePort_pin_ld">If this input is high the output is activated and the data is visible at the output.</string>
    <string name="elem_RAMSinglePort_pin_str">If this input is high when the clock becomes high, the the data is stored.</string>
    <string name="elem_RAMSinglePortSel">RAM, Chip Select</string>
    <string name="elem_RAMSinglePortSel_short">RAM</string>
    <string name="elem_RAMSinglePortSel_tt">A RAM module with a bidirectional connection for reading and writing the data.
        If the CS input is low, the component is disabled.
        This allows to build a larger RAM from some smaller RAMs and a address decoder.</string>
    <string name="elem_RAMSinglePortSel_pin_A">The address to read and write.</string>
    <string name="elem_RAMSinglePortSel_pin_WE">If set to high the data is written to the RAM.</string>
    <string name="elem_RAMSinglePortSel_pin_D">The bidirectional data connection.</string>
    <string name="elem_RAMSinglePortSel_pin_CS">If this input is high, this RAM is enabled. Otherwise the output is always in high Z state.</string>
    <string name="elem_RAMSinglePortSel_pin_OE">If this input is high, the stored value is output.</string>
    <string name="elem_EEPROM">EEPROM</string>
    <string name="elem_EEPROM_tt">A EEPROM module with a bidirectional connection for reading and writing the data.
        If the CS input is low, the component is disabled.
        The data content is stored like in a ROM. It is thus preserved when the simulation is terminated and restarted.</string>
    <string name="elem_EEPROM_pin_A">The address to read and write.</string>
    <string name="elem_EEPROM_pin_WE">If set to high the data is written to the EEPROM.</string>
    <string name="elem_EEPROM_pin_D">The bidirectional data connection.</string>
    <string name="elem_EEPROM_pin_CS">If this input is high, this EEPROM is enabled. Otherwise the output is always in high Z state.</string>
    <string name="elem_EEPROM_pin_OE">If this input is high, the stored value is output.</string>
    <string name="elem_GraphicCard">Graphic RAM</string>
    <string name="elem_GraphicCard_short">Gr-RAM</string>
    <string name="elem_GraphicCard_tt">Used to show a bitmap graphic. This element behaves like a RAM. In addition it
        shows its content on a graphic screen. Every pixel is represented by a memory address. The value stored defines
        the color of the pixel, using a fixed color palette. There are two screen buffers implemented to support page
        flipping. The input B selects which buffer is shown. Thus, the total memory size is dx * dy * 2 words.
    </string>
    <string name="elem_GraphicCard_pin_A">The address to read and write.</string>
    <string name="elem_GraphicCard_pin_str">If this input is high when the clock becomes high, the the data is stored.</string>
    <string name="elem_GraphicCard_pin_C">Clock</string>
    <string name="elem_GraphicCard_pin_ld">If this input is high the output is activated and the data is visible at the output.</string>
    <string name="elem_GraphicCard_pin_B">Selects the screen buffer to show.</string>
    <string name="elem_GraphicCard_pin_D">The bidirectional data connection.</string>

    <string name="elem_RAMDualAccess">RAM, Dual Port</string>
    <string name="elem_RAMDualAccess_short">RAM</string>
    <string name="elem_RAMDualAccess_tt">RAM with one port that allows to write to and read from the RAM, and a second
        read only port.
        This second port can be used to give some graphic logic access to the memory contents. In this way, a processor
        can write to the RAM, and a graphics logic can simultaneously read from the RAM.</string>
    <string name="elem_RAMDualAccess_pin_1D">Output Port 1</string>
    <string name="elem_RAMDualAccess_pin_2D">Output Port 2</string>
    <string name="elem_RAMDualAccess_pin_1A">The address at which port 1 is read or written.</string>
    <string name="elem_RAMDualAccess_pin_2A">The address used to read via port 2.</string>
    <string name="elem_RAMDualAccess_pin_C">Clock</string>
    <string name="elem_RAMDualAccess_pin_1D_in">The data to be stored in the RAM.</string>
    <string name="elem_RAMDualAccess_pin_ld">If this input is high the output is activated and the data is visible at the output 1D.</string>
    <string name="elem_RAMDualAccess_pin_str">If this input is high and when the clock becomes high, the the data is stored.</string>

    <string name="elem_RegisterFile">Register File</string>
    <string name="elem_RegisterFile_short">Register</string>
    <string name="elem_RegisterFile_tt">Memory with one port that allows to write and two ports that allow to read from
        the memory simultaneously. Can be used to implement processor registers.
        Two registers can be read simultaneously and a third can be written.</string>
    <string name="elem_RegisterFile_pin_Da">Output Port a</string>
    <string name="elem_RegisterFile_pin_Db">Output Port b</string>
    <string name="elem_RegisterFile_pin_Ra">The register which is visible at port a.</string>
    <string name="elem_RegisterFile_pin_Rb">The register which is visible at port b.</string>
    <string name="elem_RegisterFile_pin_Rw">The register into which the data is written.</string>
    <string name="elem_RegisterFile_pin_we">If this input is high and when the clock becomes high, the the data is stored.</string>
    <string name="elem_RegisterFile_pin_C">Clock</string>
    <string name="elem_RegisterFile_pin_Din">The data to be stored in the register Rw.</string>

    <string name="elem_Counter">Counter</string>
    <string name="elem_Counter_short">count</string>
    <string name="elem_Counter_tt">A simple counter component. The clock input increases the counter.
        Can be reset back to 0 with the clr input.
        The number of bits can be set in the attribute dialog.</string>
    <string name="elem_Counter_pin_C">The clock input. A rising edge increases the counter.</string>
    <string name="elem_Counter_pin_clr">Synchronous reset of the counter if set to 1.</string>
    <string name="elem_Counter_pin_out">Returns the counted value.</string>
    <string name="elem_Counter_pin_ovf">Overflow output. This pin is set to 1 if the counter is on its maximal value and the en input is set to 1.</string>
    <string name="elem_Counter_pin_en">If set to 1 the counter is enabled!</string>



    <!--Arithmetic -->

    <string name="elem_Add">Adder</string>
    <string name="elem_Add_short">Add</string>
    <string name="elem_Add_tt">A component for simple add calculations.
        Adds the two integer values from input a and input b (a+b).
        The result will be incremented by one if the carry input is set.</string>
    <string name="elem_Add_pin_a">First input to add.</string>
    <string name="elem_Add_pin_b">Second input to add.</string>
    <string name="elem_Add_pin_c_i">Carry input, if set the result is incremented by one.</string>
    <string name="elem_Add_pin_s">The result of the addition</string>
    <string name="elem_Add_pin_c_o">Carry output. If set there was an overflow.</string>
    <string name="elem_Sub">Subtract</string>
    <string name="elem_Sub_short">Sub</string>
    <string name="elem_Sub_tt">A component for simple subtractions.
        Subtracts binary numbers on input a and input b (a-b).
        If the carry input is set to 1 the result is decremented by 1.</string>
    <string name="elem_Sub_pin_c_i">Carry input, if set the result is decremented by one.</string>
    <string name="elem_Sub_pin_a">Input a for subtraction.</string>
    <string name="elem_Sub_pin_b">Input b for subtraction.</string>
    <string name="elem_Sub_pin_s">Output returns the result of the subtraction.</string>
    <string name="elem_Sub_pin_c_o">Output returns 1 if an overflow occurred.</string>
    <string name="elem_Mul">Multiply</string>
    <string name="elem_Mul_short">Mul</string>
    <string name="elem_Mul_tt">A component for multiplication.
        Multiplies the integer numbers on input pin a and input pin b.
        An unsigned multiplication is performed.
    </string>
    <string name="elem_Mul_pin_a">Input a for multiplication.</string>
    <string name="elem_Mul_pin_b">Input b for multiplication.</string>
    <string name="elem_Mul_pin_mul">Output for the result of the multiplication.</string>
    <string name="elem_BarrelShifter">Barrel shifter</string>
    <string name="elem_BarrelShifter_short">shift</string>
    <string name="elem_BarrelShifter_tt">A component for bit shifting.
        Shifts the input value by the number of bits given by the shift input.</string>
    <string name="elem_BarrelShifter_pin_in">Input with bits to be shifted.</string>
    <string name="elem_BarrelShifter_pin_shift">Input with shift width.</string>
    <string name="elem_BarrelShifter_pin_out">Output with shifted value.</string>
    <string name="elem_Comparator">Comparator</string>
    <string name="elem_Comparator_tt">A component for comparing bit values.
        Compares the binary numbers on input pin a and input pin b and sets the corresponding outputs.</string>
    <string name="elem_Comparator_pin_a">Input a to compare.</string>
    <string name="elem_Comparator_pin_b">Input b to compare.</string>
    <string name="elem_Comparator_pin_=">Output is 1 if input a equals input b</string>
    <string name="elem_Comparator_pin_&gt;">Output is 1 if input a is greater then input b</string>
    <string name="elem_Comparator_pin_&lt;">Output is 1 if input a is less then input b</string>
    <string name="elem_Neg">Negation</string>
    <string name="elem_Neg_short">Neg</string>
    <string name="elem_Neg_tt">Negation in the 2th complement</string>
    <string name="elem_Neg_pin_in">Input of the data word to be negated in 2th complement</string>
    <string name="elem_Neg_pin_out">Returns the result of the negation in 2th complement.</string>
    <string name="elem_BitExtender">Sign extender</string>
    <string name="elem_BitExtender_short">SignEx</string>
    <string name="elem_BitExtender_tt">Increases the bit width of a signed value keeping the values sign.
        If the input is a single bit, this bit will be output on all output bits.
    </string>
    <string name="elem_BitExtender_pin_in">Input value.
        The input bit width must be smaller than the output bit width!</string>
    <string name="elem_BitExtender_pin_out">Extended input value.
        The input bit width must be smaller than the output bit width!</string>
    <string name="elem_BitCount">Bit counter</string>
    <string name="elem_BitCount_short">Bit count</string>
    <string name="elem_BitCount_tt">Returns the number of 1-bits in the input value.</string>
    <string name="elem_BitCount_pin_in">The input which 1-bits are counted.</string>
    <string name="elem_BitCount_pin_out">Outputs the number of 1-bits.</string>


    <!-- Switches -->

    <string name="elem_DiodeForward">Diode to VDD</string>
    <string name="elem_DiodeForward_tt">A simplified unidirectional diode, used to pull a wire to VDD.
        It is used to implement a wired OR.
        So it is necessary to connect a pull down resistor to the diodes output.
        In the simulation the diode behaves like an active gate with a trivalent truth table:
        Is the input high, also the output is high. In all other cases (input is low or high z) the output is in high z state.
        So two anti parallel connected diodes can keep each other in high state, which is not possible with real diodes.
        This is an ideal diode: There is no voltage drop across a forward-biased diode.</string>
    <string name="elem_DiodeForward_pin_in">If the input is high also the output is high. In all other cases the output is in high z state.</string>
    <string name="elem_DiodeForward_pin_out">If the input is high also the output is high. In all other cases the output is in high z state.</string>
    <string name="elem_DiodeBackward">Diode to Ground</string>
    <string name="elem_DiodeBackward_tt">A simplified unidirectional diode, used to pull a wire to ground. It is used to implement a wired AND.
        So it is necessary to connect a pull up resistor to the diodes output.
        Is the input low, also the output is low. In the other cases (input is high or high z) the output is in high z state.
        So two anti parallel connected diodes can keep each other in low state, which is not possible with real diodes.
        So this is a ideal diode: There is no voltage drop across a forward-biased diode.</string>
    <string name="elem_DiodeBackward_pin_in">If the input is low also the output is low. In all other cases the output is in high z state.</string>
    <string name="elem_DiodeBackward_pin_out">If the input is low also the output is low. In all other cases the output is in high z state.</string>
    <string name="elem_Switch">Switch</string>
    <string name="elem_Switch_tt">Simple switch.
        There is no gate delay: A signal change is propagated immediately.</string>
    <string name="elem_Switch_pin_out1">One of the connections of the switch.</string>
    <string name="elem_Switch_pin_out2">One of the connections of the switch.</string>
    <string name="elem_Fuse">Fuse</string>
    <string name="elem_Fuse_tt">A fuse used to build a one time programmable memory.</string>
    <string name="elem_Fuse_pin_out1">One of the connections of the fuse.</string>
    <string name="elem_Fuse_pin_out2">One of the connections of the fuse.</string>
    <string name="elem_Relay">Relay</string>
    <string name="elem_Relay_tt">A relay is a switch which can be controlled by a coil.
        If a current flows through the coil, the switch is closed or opened.
        There is no flyback diode so the current direction does not matter.
        The switch is actuated if the inputs have different values.
        The relay behaves similar to an XOr gate.</string>
    <string name="elem_Relay_pin_in1">On of the inputs to control the relay.</string>
    <string name="elem_Relay_pin_in2">On of the inputs to control the relay.</string>
    <string name="elem_Relay_pin_out1">One of the switch outputs.</string>
    <string name="elem_Relay_pin_out2">One of the switch outputs.</string>
    <string name="elem_PFET">P-Channel FET</string>
    <string name="elem_PFET_tt">P-Channel Field Effect Transistor.
        The bulk is connected to the pos. voltage rail and the transistor is simulated without a body diode.</string>
    <string name="elem_PFET_pin_G">Gate</string>
    <string name="elem_PFET_pin_S">Source</string>
    <string name="elem_PFET_pin_D">Drain</string>
    <string name="elem_NFET">N-Channel FET</string>
    <string name="elem_NFET_tt">N-Channel Field Effect Transistor.
        The bulk is connected to ground and the transistor is simulated without a body diode.</string>
    <string name="elem_NFET_pin_G">Gate</string>
    <string name="elem_NFET_pin_S">Source</string>
    <string name="elem_NFET_pin_D">Drain</string>
    <string name="elem_FGPFET">P-Channel floating gate FET</string>
    <string name="elem_FGPFET_tt">P-Channel Floating Gate Field Effect Transistor.
        The bulk is connected to ground and the transistor is simulated without a body diode.
        If there is a charge stored in the floating gate, the fet isn't conducting even if the gate is low.
    </string>
    <string name="elem_FGPFET_pin_G">Gate</string>
    <string name="elem_FGPFET_pin_S">Source</string>
    <string name="elem_FGPFET_pin_D">Drain</string>
    <string name="elem_FGNFET">N-Channel floating gate FET</string>
    <string name="elem_FGNFET_tt">N-Channel Floating Gate Field Effect Transistor.
        The bulk is connected to ground and the transistor is simulated without a body diode.
        If there is a charge stored in the floating gate, the fet isn't conducting even if the gate is high.</string>
    <string name="elem_FGNFET_pin_G">Gate</string>
    <string name="elem_FGNFET_pin_S">Source</string>
    <string name="elem_FGNFET_pin_D">Drain</string>
    <string name="elem_TransGate">Transmission-Gate</string>
    <string name="elem_TransGate_tt">A real transmission-gate is build from only two transistors.
        Therefore, it is often used to save transistors during implementation on silicon.</string>
    <string name="elem_TransGate_pin_A">input A</string>
    <string name="elem_TransGate_pin_B">input B</string>
    <string name="elem_TransGate_pin_S">control input.</string>
    <string name="elem_TransGate_pin_~S">inverted control input</string>


    <!-- Misc -->

    <string name="elem_Testcase">Test case</string>
    <string name="elem_Testcase_tt">Describes a test case.
        In a test case you can describe how a circuit should behave. It can then be automatically checked whether the
        behavior of the circuit actually corresponds to this description. If this is not the case, an
        error message is shown.
    </string>
    <string name="elem_PowerSupply">Power</string>
    <string name="elem_PowerSupply_tt">Has no function. Makes sure that VDD and GND are connected.
        Can be used in 74xx circuits to generate the pins for the voltage supply, which are tested for correct wiring.</string>
    <string name="elem_PowerSupply_pin_VDD">Must be connected to VDD!</string>
    <string name="elem_PowerSupply_pin_GND">Must be connected to GND!</string>
    <string name="elem_Reset">Reset</string>
    <string name="elem_Reset_pin_Reset">Reset Output. Is zero until the circuit has stabilized after power up.</string>
    <string name="elem_Reset_tt">The output of this component is held low during the initialisation of the circuit.
        After the circuit has stabilized the output goes to high.</string>
    <string name="elem_Break">Break</string>
    <string name="elem_Break_pin_brk">Stops fast simulation if set to 1.</string>
    <string name="elem_Break_tt">If the input of this component becomes high, the fast forward clocking is stopped.
        You can use the component to implement a BRK assembly instruction.
        Then you can run a simulated processor until a BRK instruction is reached.
        Fast forward clocking can only be used if the real-time clock is disabled.</string>


    <string name="elem_Diode">Diode</string>
    <string name="elem_Diode_tt">Simplified bidirectional diode. It is used to implement a wired AND or a wired OR..
        This is a ideal diode: There is no voltage drop across a forward-biased diode.</string>


    <string name="error">Error</string>
    <string name="err_N_isNotInputOrOutput">Pin {0} in component {1} is not a input or output</string>
    <string name="err_aSingleClockNecessary">A single clock component is necessary. All flip-flops must use this clock signal.</string>
    <string name="err_analyseNoInputs">The circuit has no labeled inputs</string>
    <string name="err_analyseNoOutputs">The circuit has no labeled outputs</string>
    <string name="err_breakTimeOut">Break timeout after {0} cycles</string>
    <string name="err_builder_exprNotSupported">Expression {0} not supported</string>
    <string name="err_builder_operationNotSupported">Operation {0} not supported</string>
    <string name="err_burnError">More then one output is active on a wire, causing a short circuit.</string>
    <string name="err_pullUpAndDown">It is not allowed to connect a pull-up and pull-down resistor to the same net.</string>
    <string name="err_cannotAnalyse_N">Cannot analyse Node {0}</string>
    <string name="err_containsVarAndNotVar">Contains [var] and [not var]</string>
    <string name="err_duplicatePinLabel">Pin {0} in component {1} exists twice</string>
    <string name="err_element_N_notFound">Component {0} not found</string>
    <string name="err_exact_N0_valuesNecessaryNot_N1">Exact {0} valoas necessary, not {1}</string>
    <string name="err_ffNeedsToBeConnectedToClock">Flip-flop needs to be connected to the clock.</string>
    <string name="err_invalidFileFormat">Invalid file format</string>
    <string name="err_isAlreadyInitialized">Logic is already initialized</string>
    <string name="err_labelNotConnectedToNet_N">A tunnel {0} is not connected!</string>
    <string name="err_moreThenOneClocksFound">There are more then one clock</string>
    <string name="err_needs_N0_bits_found_N2_bits">There are {0} bits needed, but {1} bits found</string>
    <string name="err_netOfPin_N_notFound">Net of pin {0} not found</string>
    <string name="err_noClockFound">No clock found in logic</string>
    <string name="err_noInputsAvailable">No inputs available to set</string>
    <string name="err_noShapeFoundFor_N">No shape found for component {0}</string>
    <string name="err_noValueSetFor_N0_atElement_N1">No value set for {0} at component {1}</string>
    <string name="err_notAllOutputsSameBits">Not all connected outputs have the same bit count</string>
    <string name="err_notAllOutputsSupportHighZ">If multiple outputs are connected together, all of them have to be three-state outputs.</string>
    <string name="err_noOutConnectedToWire">No output connected to a wire: {0}</string>
    <string name="err_oneResultIsRequired">Table to small: One result is required!</string>
    <string name="err_output_N_notDefined">Output {0} not defined</string>
    <string name="err_pinMap_NoNameForPin_N">No Name for pin {0}</string>
    <string name="err_pinMap_Pin_N_AssignedTwicePin">Pin {0} assigned twice!</string>
    <string name="err_pinMap_noEqualsfound">No = found!</string>
    <string name="err_pinMap_pin_N0_isNotAnInput">Pin {0} is not an input!</string>
    <string name="err_pinMap_pin_N0_isNotAnOutput">Pin {0} is not an output!</string>
    <string name="err_pinMap_toMannyInputsDefined">To many inputs used!</string>
    <string name="err_pinMap_toMannyOutputsDefined">To many outputs used!</string>
    <string name="err_pinNotPresent">Pin not present</string>
    <string name="err_pinWithoutName">Found a pin without a name.</string>
    <string name="err_pin_N0_atElement_N1_notFound">Pin {0} not found at component {1}</string>
    <string name="err_pin_N_notFound">Pin {0} not found</string>
    <string name="err_pin_N_unknown">Pin {0} unknown</string>
    <string name="err_readOfHighZ">Read of high Z value</string>
    <string name="err_seemsToOscillate">Logic seems to oscillate.
To analyse you can run the circuit in single gate step mode.</string>
    <string name="err_portIsInUse">The remote port is in use! Is there an other instance running?</string>
    <string name="err_selectorInputCountMismatch">Number of inputs does not match selector bit count</string>
    <string name="err_spitterDefSyntaxError">Syntax error in splitter definition {0}</string>
    <string name="err_splitterBitsMismatch">Bit count of splitter is not matching</string>
    <string name="err_splitterNotAllBitsDefined">Not all input bits are defined!</string>
    <string name="err_splitterNotUnambiguously">Input bits are defined several times!</string>
    <string name="err_spitterToManyBits">Only 64 bits allowed in splitter!</string>
    <string name="err_tableBecomesToSmall">Two inputs are required!</string>
    <string name="err_toManyInputs_max_N0_is_N1">To many variables (inputs+flip-flops), allowed are {0} but {1} are found.</string>
    <string name="err_toManyInputsIn_N0_max_N1_is_N2">To many variables used in {0},
allowed are {1} variables but {2} are found.</string>
    <string name="err_varNotAllowedInCUPL_N">Variable {0} is not allowed in CUPL source!</string>
    <string name="err_varNotDefined_N">Variable {0} not defined</string>
    <string name="err_parserUnexpectedToken_N">Unexpected Token {0}</string>
    <string name="err_parserMissingClosedParenthesis">Missing closed parenthesis</string>
    <string name="err_notANumber_N0_inLine_N1">Value {0} in line {1} is not a number!</string>
    <string name="err_testDataExpected_N0_found_N1_numbersInLine_N2">Expected {0} but found {1} values in line {2}!</string>
    <string name="err_unexpectedToken_N0_inLine_N1">Unexpected token ({0}) in line {1}.</string>
    <string name="err_variable_N0_notFound">Variable {0} not found!</string>
    <string name="err_noTestInputSignalsDefined">No input signals defined in test vector!</string>
    <string name="err_noTestOutputSignalsDefined">No output signals defined in test vector!</string>
    <string name="err_noTestData">Not test data found.</string>
    <string name="err_remoteExecution">Error during execution of a remote command</string>
    <string name="err_pullUpAndDownNotAllowed">It's not allowed to connect a pull up and a pull down resistor to a single wire.</string>
    <string name="err_openingDocumentation">Could not open the browser.</string>
    <string name="err_splitterDoesNotSupportHighZInputs">The splitter does not support high z inputs! Use a pull up or pull down resistor.</string>
    <string name="err_splitterAllowsOnlyOneHighZInput">A splitter which allows high z inputs can only have one input!</string>
    <string name="err_couldNotCreateFolder_N0">Could not create folder &quot;{0}&quot;!</string>
    <string name="err_switchHasNoNet">It is not allowed to connect only inputs to a switch.</string>
    <string name="err_file_N0_ExistsTwiceBelow_N1">The file {0} exists multiple times below {1}.</string>
    <string name="err_couldNotFindIncludedFile_N0">Could not find the file {0}.</string>
    <string name="err_postProcessErrorIn_N0">Error during execution of &quot;{0}&quot;.</string>
    <string name="err_processDoesNotTerminate_N">The process &quot;{0}&quot; does not return!</string>
    <string name="err_processExitedWithError_N1_N2">The process returns the non zero value {0}: {1}</string>
    <string name="err_errorRunningFitter">Error starting the external fitter!</string>
    <string name="err_noExpressionsAvailable">There are no minimized equations!</string>
    <string name="err_varName_N_UsedTwice">The variable {0} is used twice!</string>
    <string name="err_fileNeedsToBeSaved">The file needs to be saved!</string>
    <string name="err_recursiveNestingAt_N0">The circuit {0} imports itself!</string>
    <string name="err_minimizationFailed">The result of the minimization is not correct!
The names of the variables may not be unique.</string>
    <string name="err_toManyIterations">To many iterations in a loop.</string>
    <string name="err_diodeNeedsPullUpResistorAtOutput">Diode needs a pull up resistor at its output!</string>
    <string name="err_diodeNeedsPullDownResistorAtOutput">Diode needs a pull down resistor at its output!</string>
    <string name="err_testSignal_N_notFound">Test signal {0} not found in the circuit!</string>
    <string name="err_toManyBits_Found_N0_maxIs_N1">Only {1} bits allowed, but {0} bits found!</string>
    <string name="err_MultiBitFlipFlopFound">Flipflops with more then one bits are not allowed!</string>
    <string name="err_invalidTransmissionGateState">The two control inputs of a transmission gate must be inverted!</string>
    <string name="err_nameUsedTwice_N">Signal {0} is used twice!</string>
    <string name="err_errorParsingTestdata">Error parsing the test data.</string>
    <string name="err_backtrackOf_N_isImpossible">The model component {0} can not be analysed.</string>
    <string name="err_errorInPowerSupply">Error in wiring of power supply at {0}.</string>
    <string name="err_pinIsNotANumber_N">The pin nummer {0} is not a integer!</string>
    <string name="err_vhdlExporting">Error during export to VHDL.</string>
    <string name="err_vhdlUnknownPortType_N">Unknown type of port.</string>
    <string name="err_vhdlNoEntity_N">No VHDL code for {0} available!</string>
    <string name="err_vhdlClockOnlyAllowedInRoot">A clock is only allowed in the topmost circuit!</string>
    <string name="err_vhdlNotAValidName">The name {0} is not valid!</string>
    <string name="err_vhdlBitNumberNotAvailable">The bit count is not available!</string>
    <string name="err_vhdlUnknownConstantType_N">Constant has a invalid type Typ {0}!</string>
    <string name="err_vhdlPin_N_hasNoNumber">Pin {0} has no number!</string>
    <string name="err_vhdlErrorWritingTestBench">Error creating a test bench!</string>
    <string name="err_vhdlRomHasNoValidLabel">A rom has a invalid or missing name!</string>
    <string name="err_vhdlRomLabel_N_notUnique">Rom name {0} is not unique!</string>
    <string name="err_vhdlValuesOfType_N_notAllowed">Values of typ {0} are not allowed!</string>
    <string name="err_vhdlANameIsMissing">A name is missing. Have e.g. all pins a name?</string>
    <string name="err_toManyVars">To many variables!</string>
    <string name="err_invalidExpression">Invalid expression!</string>
    <string name="err_function_N0_notFoundInLine_N1">Function {0} not found in line {1}!</string>
    <string name="err_wrongNumOfArgsIn_N0_InLine_N1_found_N2_expected_N3">Number of arguments in function {0} in line {1} not correct (found {2}, expected {3})!</string>
    <string name="err_invalidValue_N0_inFunction_N1">Invalid value {0} in function {1}!</string>
    <string name="err_Node_N_isAComponent">The name {0} is not a path element.</string>
    <string name="err_loadingLibrary">Error during loading of a library.</string>
    <string name="err_noManifestFound">The JAR file contains no manifest!</string>
    <string name="err_noMainFoundInManifest">The manifest does not contain a Main-Class entry!</string>
    <string name="err_mainClass_N_NotFound">Could not find the class {0}!</string>
    <string name="err_couldNotInitializeMainClass_N">Could not create an instance of the class {0}!</string>
    <string name="err_notMoreOutBitsThanInBits">There must be more input bits than output bits!</string>
    <string name="err_constantsNotAllowed">It is not possible to set physical pins to constant values!</string>
    <string name="err_invalidNumberFormat_N_N">The string {0} is not a valid number (pos {1})!</string>
    <string name="err_invalidPinName_N">The name &quot;{0}&quot; is not allowed!</string>
    <string name="err_whiteSpaceNotAllowedInTT2Name">No white space is allowed in the name of the TT2 file!</string>
<<<<<<< HEAD
    <string name="err_tableHasToManyResultColumns">The table has too many columns!</string>
=======
    <string name="err_errorExportingZip">Error writing the zip file.</string>
>>>>>>> db7afd9a

    <string name="key_AddrBits">Address Bits</string><!-- ROM, RAMDualPort, RAMSinglePort, RAMSinglePortSel, EEPROM -->
    <string name="key_AddrBits_tt">Number of address bits used.</string>
    <string name="key_Bits">Data Bits</string><!-- And, NAnd, Or, NOr, XOr, XNOr, Not, LookUpTable, Delay, Out, In, Ground, VDD, Const, PullUp, PullDown, Driver, DriverInvSel, Multiplexer, Demultiplexer, D_FF, D_FF_AS, Register, ROM, RAMDualPort, RAMSinglePort, RAMSinglePortSel, EEPROM, GraphicCard, Counter, Add, Sub, Mul, BarrelShifter, Comparator, Neg, BitCount, Switch, Relay, PFET, NFET, FGPFET, FGNFET, TransGate -->
    <string name="key_Bits_tt">Number of data bits used.</string>
    <string name="key_Color">Color</string><!-- LED, LightBulb, Seven-Seg, Seven-Seg-Hex, LedMatrix -->
    <string name="key_Color_tt">The Color of the element.</string>
    <string name="key_backgroundColor">Background color</string>
    <string name="key_backgroundColor_tt">Background color of the circuit when it is embedded in another circuit. Is not used for DIL packages.</string>
    <string name="key_Cycles">Timeout cycles</string><!-- Break -->
    <string name="key_Cycles_tt">If this amount of cycles is reached without a break signal, an error is created.</string>
    <string name="key_Data">Data</string><!-- LookUpTable, ROM, EEPROM -->
    <string name="key_Data_tt">The values stored in this element.</string>
    <string name="key_Default">Default</string><!-- Demultiplexer, RS_FF, JK_FF, D_FF, T_FF, JK_FF_AS, D_FF_AS -->
    <string name="key_Default_tt">This value is set if the circuit is started.
        At the demultiplexer, this value is set for the non-selected outputs.</string>
    <string name="key_InDefault">Default</string><!-- In -->
    <string name="key_InDefault_tt">This value is set if the circuit is started. A "Z" means high-z state.</string>
    <string name="key_isHighZ">Is three-state input</string><!-- In, Splitter -->
    <string name="key_isHighZ_tt">If set the input is allowed to be in high-z state. At the input component this is
        also allowed if high-z ("Z") is set as the default value.</string>
    <string name="key_Description">Description</string><!-- Out, In, Text -->
    <string name="key_Description_tt">A short description of this element and its usage.</string>
    <string name="key_Frequency">Frequency/Hz</string><!-- Clock -->
    <string name="key_Frequency_tt">The real time frequency used for the real time clock</string>
    <string name="key_IEEEShapes">Use IEEE 91-1984 shapes</string>
    <string name="key_IEEEShapes_tt">Use IEEE 91-1984 shapes instead of rectangular shapes</string>
    <string name="key_Inputs">Number of Inputs</string><!-- And, NAnd, Or, NOr, XOr, XNOr, LookUpTable -->
    <string name="key_Inputs_tt">The Number of Inputs used. Every input needs to be connected.</string>
    <string name="key_Label">Label</string><!-- Out, LED, In, Clock, Button, Probe, LightBulb, LedMatrix, RotEncoder, Keyboard, Terminal, RS_FF, JK_FF, D_FF, T_FF, JK_FF_AS, D_FF_AS, Register, ROM, RAMDualPort, RAMSinglePort, RAMSinglePortSel, EEPROM, GraphicCard, Counter, Add, Sub, Mul, BarrelShifter, Comparator, Switch, Relay, PFET, NFET, FGPFET, FGNFET, Testcase, PowerSupply, Reset, Break -->
    <string name="key_Label_tt">The name of this element.</string>
    <string name="key_Size">Size</string><!-- LED -->
    <string name="key_Size_tt">The size of the LED in the circuit.</string>
    <string name="key_Language">Language</string>
    <string name="key_Language_tt">Language of the GUI. Will only take effect after a restart.</string>
    <string name="key_NetName">Net name</string><!-- Tunnel -->
    <string name="key_NetName_tt">All nets with identical name are connected together.</string>
    <string name="key_InputSplitting">Input Splitting</string><!-- Splitter -->
    <string name="key_InputSplitting_tt">If e.g. four bits, two bits and two further bits are to be used as inputs,
        this can be configured with "4,2,2". The number indicates the number of bits. For convenience, the asterisk
        can be used: 16 bits can be configured with "[Bits]*[Number]" as "1*16".
        It is also possible to specify the bits to be used directly and in any order.
        For example, "4-7,0-3" configures bits 4-7 and 0-3. This notation allows any bit arrangement.
        The input bits must be specified completely and unambiguously.</string>
    <string name="key_OutputSplitting">Output splitting</string><!-- Splitter -->
    <string name="key_OutputSplitting_tt">If e.g. four bits, two bits and two further bits are to be used as outputs,
        this can be configured with "4,2,2". The number indicates the number of bits. For convenience, the asterisk
        can be used: 16 bits can be configured with "[Bits]*[Number]" as "1*16".
        It is also possible to specify the bits to be used directly and in any order.
        For example, "4-7,0-3" configures bits 4-7 and 0-3. This notation allows any bit arrangement.
        Output bits can also be output several times: "0-7,1-6,4-7"</string>
    <string name="key_SelectorBits">Number of Selector Bits</string><!-- Multiplexer, Demultiplexer, Decoder -->
    <string name="key_SelectorBits_tt">Number of bits used for the selector input.</string>
    <string name="key_Signed">Signed</string><!-- Comparator -->
    <string name="key_Signed_tt">If selected the comparison is performed with signed (2th complement) values.</string>
    <string name="key_Closed">Closed</string><!-- Switch -->
    <string name="key_Closed_tt">Sets the initial state of the switch.</string>
    <string name="key_Value">Value</string><!-- Const -->
    <string name="key_Value_tt">The value of the constant.</string>
    <string name="key_Width">Width</string>
    <string name="key_Width_tt">With of symbol if this circuit is used as an component in an other circuit.</string>
    <string name="key_autoReload">Reload at model start</string><!-- ROM -->
    <string name="key_autoReload_tt">Reloads the hex file every time the model is started.</string>
    <string name="key_flipSelPos">Flip selector position</string><!-- Driver, DriverInvSel, Multiplexer, Demultiplexer, Decoder -->
    <string name="key_flipSelPos_tt">This option allows you to move te selector pin to the opposite side of the plexer.</string>
    <string name="key_intFormat">Number Format</string><!-- Probe -->
    <string name="key_intFormat_tt">The format used to show the numbers.</string>
    <string name="key_intFormat_ascii">ascii</string>
    <string name="key_intFormat_bin">bin</string>
    <string name="key_intFormat_dec">decimal</string>
    <string name="key_intFormat_decSigned">signed decimal</string>
    <string name="key_intFormat_def">default</string>
    <string name="key_intFormat_hex">hex</string>
    <string name="key_barrelSigned">shift input has sign</string><!-- BarrelShifter -->
    <string name="key_barrelSigned_tt">shift input data has two complement format</string>
    <string name="key_barrelShifterMode">Mode</string><!-- BarrelShifter -->
    <string name="key_barrelShifterMode_tt">Mode of barrel shifter</string>
    <string name="key_barrelShifterMode_logical">Logical</string>
    <string name="key_barrelShifterMode_rotate">Rotate</string>
    <string name="key_barrelShifterMode_arithmetic">Arithmetic</string>
    <string name="key_direction">Direction</string><!-- BarrelShifter -->
    <string name="key_direction_tt">Set direction.</string>
    <string name="key_direction_left">left</string>
    <string name="key_direction_right">right</string>
    <string name="key_maxStepCount">Max number of steps to show</string><!-- Data -->
    <string name="key_maxStepCount_tt">The maximal number of values stored.
        If the maximum number is reached, the oldest values are discarded.</string>
    <string name="key_microStep">Show single gate steps</string><!-- Data -->
    <string name="key_microStep_tt">Shows all single step steps in the graphic.</string>
    <string name="key_rotation">Rotation</string><!-- And, NAnd, Or, NOr, XOr, XNOr, Not, LookUpTable, Delay, Out, LED, In, Clock, Button, Probe, LightBulb, LedMatrix, RotEncoder, Keyboard, Terminal, Ground, VDD, Const, Tunnel, Splitter, PullUp, PullDown, Driver, DriverInvSel, Multiplexer, Demultiplexer, Decoder, RS_FF, JK_FF, D_FF, T_FF, JK_FF_AS, D_FF_AS, Register, ROM, RAMDualPort, RAMSinglePort, RAMSinglePortSel, EEPROM, GraphicCard, Counter, Add, Sub, Mul, BarrelShifter, Comparator, Neg, BitCount, DiodeForward, DiodeBackward, Switch, Fuse, Relay, PFET, NFET, FGPFET, FGNFET, TransGate, PowerSupply, Reset, Break -->
    <string name="key_rotation_tt">The orientation of the Element in the circuit.</string>
    <string name="key_runRealTime">Start real time clock</string><!-- Clock -->
    <string name="key_runRealTime_tt">If enabled the runtime clock is started when the circuit is started</string>
    <string name="key_showDataGraph">Show measurement graph at simulation start</string>
    <string name="key_showDataGraph_tt">When the simulation is started, a graph with the measured values is shown.</string>
    <string name="key_showDataGraphMicro">Show measurement graph in single gate step mode at simulation start</string>
    <string name="key_showDataGraphMicro_tt">When the simulation is started, a graph with the measured values in the
        gate step mode is shown. All gate changes are included in the graph.</string>
    <string name="key_showDataTable">Show measurement values at simulation start</string>
    <string name="key_showDataTable_tt">When the simulation is started, a table with the measured values is shown.</string>
    <string name="key_termHeight">Lines</string><!-- Terminal -->
    <string name="key_termHeight_tt">The number of lines to show.</string>
    <string name="key_termWidth">Characters per line</string><!-- Terminal -->
    <string name="key_termWidth_tt">The number of characters shown in a single line.</string>
    <string name="key_valueIsProbe">Use as measurement value</string><!-- RS_FF, JK_FF, D_FF, T_FF, JK_FF_AS, D_FF_AS, Register -->
    <string name="key_valueIsProbe_tt">Is set the value is a measurement value and appears in the graph and data table.</string>
    <string name="key_Testdata">Test data</string><!-- Testcase -->
    <string name="key_Testdata_tt">The description of the test case.
        Details of the syntax can be found in the help dialog of the test data editor.</string>
    <string name="key_graphicWidth">Width in pixels</string><!-- GraphicCard -->
    <string name="key_graphicWidth_tt">The screen width in pixels.</string>
    <string name="key_graphicHeight">Height in pixels</string><!-- GraphicCard -->
    <string name="key_graphicHeight_tt">The screen height in pixels.</string>
    <string name="key_isProgramMemory">Program Memory</string><!-- ROM -->
    <string name="key_isProgramMemory_tt">Makes this ROM to program memory. So it can be accessed by an external IDE.</string>
    <string name="key_Blown">Programmed</string><!-- DiodeForward, DiodeBackward, Fuse, FGPFET, FGNFET -->
    <string name="key_Blown_tt">If set a diode is "blown" or "programmed".
        At a floating gate FET the floating gate is charged.
        You can change this setting with the key 'p'.</string>
    <string name="key_ExpressionFormat">Format</string>
    <string name="key_ExpressionFormat_tt">Screen format of expressions.</string>
    <string name="key_relayNormallyClosed">Relay is normally closed.</string><!-- Relay -->
    <string name="key_relayNormallyClosed_tt">If set the relay is closed if the input is low.</string>
    <string name="key_commonCathode">Common Cathode</string><!-- Seven-Seg -->
    <string name="key_commonCathode_tt">If selected the common cathode input is also simulated.</string>
    <string name="key_ledPersistence">Avoid Flicker</string><!-- Seven-Seg, LedMatrix -->
    <string name="key_ledPersistence_tt">It is not possible to increase the frequency so much that the flickering disappears.
        With this option you can stabilize the display by keeping the LEDs on until the common cathode goes down again.
        This simulates a frequency above the critical flicker fusion frequency.</string>
    <string name="key_atf1502Fitter">ATF15xx Fitter</string>
    <string name="key_atf1502Fitter_tt">Path to the fitter for the ATF15xx.
        Enter the directory which countains the fit15xx.exe files provided by ATMEL.</string>
    <string name="key_pin">Pin number</string>
    <string name="key_pin_tt">An empty field means this signal is not assigned to a pin.</string>
    <string name="key_rowDataBits">Rows</string><!-- LedMatrix -->
    <string name="key_rowDataBits_tt">Specifies the number of rows by specifying the number of bits of the row word.</string>
    <string name="key_colAddrBits">Address bits of columns</string><!-- LedMatrix -->
    <string name="key_colAddrBits_tt">Addresses the individual columns. Three bits means eight columns.</string>
    <string name="key_lockedMode">Modification locked</string>
    <string name="key_lockedMode_tt">The circuit is locked. It is possible to configure diodes and FGF-FETs.</string>
    <string name="key_isDIL">DIL package</string>
    <string name="key_isDIL_tt">If set, this circuit is shown in a DIL package.
        To assign the pins correctly, the pin numbers must be set on all inputs and outputs.</string>
    <string name="key_pinNumber">Pin number</string><!-- Out, In, Clock -->
    <string name="key_pinNumber_tt">Number of this pin. Used for the representation of a circuit as a DIL package and
        the pin assignment when programming a CPLD.</string>
    <string name="key_pinCount">Number of DIL pins</string>
    <string name="key_pinCount_tt">Number of pins. A zero means that the number od pins is determined automatically.</string>
    <string name="key_defTreeSelect">Component tree view is visible at startup.</string>
    <string name="key_defTreeSelect_tt">If set, the component tree view is enabled at startup.</string>
    <string name="key_inverterConfig">inverted Inputs</string><!-- And, NAnd, Or, NOr, XOr, XNOr, RS_FF, JK_FF, D_FF, T_FF, JK_FF_AS, D_FF_AS, Counter -->
    <string name="key_inverterConfig_tt">You can select the inputs that are to be inverted.</string>
    <string name="key_fontSize">Menus Font Size [%]</string>
    <string name="key_fontSize_tt">Size of the fonts used in the menu in percent of the default size.</string>
    <string name="key_withEnable">Enable Input</string><!-- T_FF -->
    <string name="key_withEnable_tt">If set an enable input (T) is available.</string>
    <string name="key_unidirectional">Unidirectional</string><!-- PFET, NFET -->
    <string name="key_unidirectional_tt">Unidirectional transistors propagate a signal only from source to drain. They are
        much faster to simulate than bidirectional transistors. Since there is no feedback from drain to source, in this
        mode, the transistor can not short the connected wires when it is conducting. Thus, this mode is necessary to
        simulate certain CMOS circuits.</string>
    <string name="key_activeLow">Active Low</string><!-- Button -->
    <string name="key_activeLow_tt">If selected the output is low if the component is active.</string>
    <string name="key_libraryPath">Library</string>
    <string name="key_libraryPath_tt">Folder which contains the library with predefined sub circuits.
        Contains, for example, the components of the 74xx series. You also can add your own circuits by storing
        them at this location.</string>
    <string name="key_grid">Show Grid</string>
    <string name="key_grid_tt">Shows a grid in the main window.</string>
    <string name="key_mapToKey">Map to keyboard</string><!-- Button -->
    <string name="key_mapToKey_tt">Button is mapped to the keyboard.
        To use the cursor keys use UP, DOWN, LEFT or RIGHT as label.</string>
    <string name="key_jarPath">Java library</string>
    <string name="key_jarPath_tt">A jar file containing additional components implemented in java.</string>
    <string name="key_showWireBits">Shows the number of wires on a bus.</string>
    <string name="key_showWireBits_tt">CAUTION: The value is only updated when the simulation starts.</string>
    <string name="key_inputBits">Input Bit Width</string><!-- BitExtender -->
    <string name="key_inputBits_tt">The number of output bits must be greater than the number of input bits.</string>
    <string name="key_outputBits">Output Bit Width</string><!-- BitExtender -->
    <string name="key_outputBits_tt">The number of output bits must be greater than the number of input bits.</string>
    <string name="key_textFontSize">Font Size</string>
    <string name="key_textFontSize_tt">Sets the font size to use for this text.</string>

    <string name="mod_insertWire">Inserted wire.</string>
    <string name="mod_insertCopied">Insert from clipboard.</string>
    <string name="mod_setKey_N0_in_element_N1">Value ''{0}'' in component ''{1}'' modified.</string>
    <string name="mod_setAttributesIn_N">Attributes of component ''{0}'' modified.</string>
    <string name="mod_wireDeleted">Wire deleted.</string>
    <string name="mod_movedOrRotatedElement_N">Component ''{0}'' moved or rotated.</string>
    <string name="mod_movedWire">Wire moved.</string>
    <string name="mod_deletedSelection">Selection deleted.</string>
    <string name="mod_insertedElement_N">Component ''{0}'' inserted.</string>
    <string name="mod_deletedElement_N">Component ''{0}'' deleted.</string>
    <string name="mod_insertedWire">Wire inserted.</string>
    <string name="mod_movedSelected">Selection moved.</string>
    <string name="mod_undo_N">Undo: {0}</string>
    <string name="mod_redo_N">Redo: {0}</string>
    <string name="mod_circuitAttrModified">Modified circuit attributes.</string>
    <string name="mod_modifiedMeasurementOrdering">Ordered measurements.</string>
    <string name="mod_set_N_BitsToSelection">Sets the number of data bits to {0} in selected components.</string>
    <string name="mod_groupEdit">Modified attributes of selected components.</string>
    <string name="mod_splitWire">Splits a single wire into two wires.</string>

    <string name="lib_Logic">Logic</string>
    <string name="lib_arithmetic">Arithmetic</string>
    <string name="lib_flipFlops">FlipFlops</string>
    <string name="lib_io">IO</string>
    <string name="lib_memory">Memory</string>
    <string name="lib_mux">Plexers</string>
    <string name="lib_wires">Wires</string>
    <string name="lib_switching">Switches</string>
    <string name="lib_misc">Misc.</string>
    <string name="lib_more">more</string>

    <string name="menu_about">About</string>
    <string name="menu_analyse">Analysis</string>
    <string name="menu_analyse_tt">Analyses the actual circuit</string>
    <string name="menu_cut">Cut</string>
    <string name="menu_copy">Copy</string>
    <string name="menu_custom">Custom</string>
    <string name="menu_library">Library</string>
    <string name="menu_delete">Delete components</string>
    <string name="menu_delete_tt">Delete selected single component or group of components.</string>
    <string name="menu_edit">Edit</string>
    <string name="menu_editAttributes">Edit circuit attributes</string>
    <string name="menu_editAttributes_tt">These attributes effect the behavior if the circuit is included in other circuits.</string>
    <string name="menu_editSettings">Settings</string>
    <string name="menu_editSettings_tt">Edits Digitals preferences</string>
    <string name="menu_element">Stop Simulation</string>
    <string name="menu_element_tt">Stops the simulation and allows to edits the circuit.</string>
    <string name="menu_elements">Components</string>
    <string name="menu_export">Export</string>
    <string name="menu_exportPNGLarge">Export PNG large</string>
    <string name="menu_exportPNGSmall">Export PNG small</string>
    <string name="menu_exportSVG">Export SVG</string>
    <string name="menu_exportSVGLaTex">Export SVG + LaTeX</string>
    <string name="menu_exportSVGLaTexInOut">Export SVG + LaTeX + small in/out</string>
    <string name="menu_exportAnimatedGIF">Export Animated GIF</string>
    <string name="menu_fast">Run Fast</string>
    <string name="menu_fast_tt">Runs the circuit until a break is detected by the BRK component.</string>
    <string name="menu_file">File</string>
    <string name="menu_help">Help</string>
    <string name="menu_update">Update</string>
    <string name="menu_update_tt">Updates the components menu.</string>
    <string name="menu_maximize">Fit to window</string>
    <string name="menu_micro">Single gate stepping</string>
    <string name="menu_micro_tt">Runs the circuit in single gate step mode</string>
    <string name="menu_new">New</string>
    <string name="menu_new_tt">Creates a new, empty circuit.</string>
    <string name="menu_newSub">New embedded Circuit</string>
    <string name="menu_newSub_tt">Opens a new window to create a new embedded circuit, which than can be used in this circuit.</string>
    <string name="menu_open">Open</string>
    <string name="menu_openRecent">Open Recent</string>
    <string name="menu_openWin">Open in New Window</string>
    <string name="menu_openWin_tt">Opens a circuit in a new window</string>
    <string name="menu_orderInputs">Order Inputs</string>
    <string name="menu_orderInputs_tt">Order the inputs for the usage as a embedded circuit</string>
    <string name="menu_orderMeasurements">Order measurement values</string>
    <string name="menu_orderMeasurements_tt">Orders the measurement values in the graphical and table view</string>
    <string name="menu_orderOutputs">Order Outputs</string>
    <string name="menu_orderOutputs_tt">Order the outputs for the usage as a embedded circuit.</string>
    <string name="menu_paste">Paste</string>
    <string name="menu_insertAsNew">Paste in new window</string>
    <string name="menu_insertAsNew_tt">The content of the clip board is pasted in a new window.</string>
    <string name="menu_rotate">Rotate</string>
    <string name="menu_sim">Simulation</string>
    <string name="menu_run">Start of Simulation</string>
    <string name="menu_run_tt">Starts the simulation of the circuit.</string>
    <string name="menu_save">Save</string>
    <string name="menu_saveAs">Save As</string>
    <string name="menu_saveData">Save Data</string>
    <string name="menu_saveData_tt">Save data as CSV file</string>
    <string name="menu_speedTest">Speed Test</string>
    <string name="menu_speedTest_tt">Performs a speed test by calculating the max. clock frequency.</string>
    <string name="menu_step">Step</string>
    <string name="menu_step_tt">Calculating a single gate step</string>
    <string name="menu_synthesise">Synthesise</string>
    <string name="menu_synthesise_tt">Generates the minimal bool expressions described by a truth table.</string>
    <string name="menu_table_N_variables">{0} variables</string>
    <string name="menu_table_create">Create</string>
    <string name="menu_table_createCUPL_tt">Creates a CUPL source file containing the define circuit.</string>
    <string name="menu_table_createTT2_tt">Creates a file containing the circuit similar to the Berkeley Logic Interchange Format (BLIF).
        After that the Atmel fitter is started to create the JEDEC file. </string>
    <string name="menu_table_createCircuit">Circuit</string>
    <string name="menu_table_createCircuit_tt">Creates a circuit which reproduces the truth table.</string>
    <string name="menu_table_createCircuitJK">Circuit with JK flip-flops</string>
    <string name="menu_table_createCircuitJK_tt">Creates a circuit which reproduces the truth table. Uses JK flip-flops.</string>
    <string name="menu_table_createNAnd">Circuit with NAnd gates</string>
    <string name="menu_table_createNAndTwo">Circuit with NAnd gates with two inputs</string>
    <string name="menu_table_createNAndTwo_tt">Use only NAnd gates with two inputs.</string>
    <string name="menu_table_createNAnd_tt">Creates a circuit which reproduces the truth table only with NAnd gates.</string>
    <string name="menu_table_createNOr">Circuit with NOr gates</string>
    <string name="menu_table_createNOrTwo">Circuit with NOr gates with two inputs</string>
    <string name="menu_table_createNOrTwo_tt">Use only NOr gates with two inputs.</string>
    <string name="menu_table_createNOr_tt">Creates a circuit which reproduces the truth table only with NOr gates.</string>
    <string name="menu_table_createTwo">Circuit with two input gates</string>
    <string name="menu_table_createTwo_tt">create circuit, use only gates with two inputs</string>
    <string name="menu_table_create_hardware">Device</string>
    <string name="menu_table_create_jedec_tt">Creates a JEDEC file for the device</string>
    <string name="menu_table_exportTableLaTeX">Export LaTeX</string>
    <string name="menu_table_exportHex">Export HEX</string>
    <string name="menu_table_exportHex_tt">You can load the HEX file to a ROM or a LUT.</string>
    <string name="menu_table_new">New</string>
    <string name="menu_table_new_combinatorial">Combinatorial</string>
    <string name="menu_table_new_sequential">Sequential</string>
    <string name="menu_table_new_sequential_bidir">Sequential bidirectional</string>
    <string name="menu_table_columns">Columns</string>
    <string name="menu_table_reorder_inputs">Reorder/Delete Input Variables</string>
    <string name="menu_table_columnsAddVariable">Add Input Variable</string>
    <string name="menu_table_columnsAddVariable_tt">Adds a new input variable to the table.</string>
    <string name="menu_table_reorder_outputs">Reorder/Delete Output Columns</string>
    <string name="menu_table_columnsAdd">Add Output Column</string>
    <string name="menu_table_columnsAdd_tt">Adds a new result column to the table.</string>
    <string name="menu_table_set">Set</string>
    <string name="menu_table_setXTo0">Set X to 0</string>
    <string name="menu_table_setXTo0_tt">Sets the Don't Cares to 0.</string>
    <string name="menu_table_setXTo1">Set X to 1</string>
    <string name="menu_table_setXTo1_tt">Sets the Don't Cares to 1.</string>
    <string name="menu_table_JK">Create J/K Expressions</string>
    <string name="menu_table_setAllToX">Set all to X</string>
    <string name="menu_table_setAllToX_tt">Set all values to "don't care".</string>
    <string name="menu_table_setAllTo0">Set all to 0</string>
    <string name="menu_table_setAllTo0_tt">Set all values to zero.</string>
    <string name="menu_table_setAllTo1">Set all to 1</string>
    <string name="menu_table_setAllTo1_tt">Set all values to one.</string>
    <string name="menu_terminalDelete">Delete</string>
    <string name="menu_terminalDelete_tt">Delete the terminals content.</string>
    <string name="menu_view">View</string>
    <string name="menu_zoomIn">Zoom In</string>
    <string name="menu_zoomOut">Zoom Out</string>
    <string name="menu_expression">Expression</string>
    <string name="menu_expression_tt">Create a circuit from an expression.</string>
    <string name="menu_runTests">Run Tests</string>
    <string name="menu_runTests_tt">Runs all test cases in the circuit</string>
    <string name="menu_actualToDefault">Set Inputs</string>
    <string name="menu_actualToDefault_tt">Use actual input values as new default values.</string>
    <string name="menu_restoreAllFuses">Reset all diodes and FGFETs</string>
    <string name="menu_restoreAllFuses_tt">Resets all diodes (fuses) and FGFETs to the "not programed" state. The actual fuse configuration is lost!</string>
    <string name="menu_programDiode">Program diode</string>
    <string name="menu_help_elements">Components</string>
    <string name="menu_help_elements_tt">Shows a list of all available components.</string>
    <string name="menu_viewHelp">Help Dialog</string>
    <string name="menu_viewHelp_tt">Shows the help dialog describing the actual circuit.</string>
    <string name="menu_probe_memory">Memory</string>
    <string name="menu_probe_memory_tt">Shows the content of memory components.</string>
    <string name="menu_treeSelect">Component Tree View</string>
    <string name="menu_treeSelect_tt">Shows a tree view of available components at the left side.</string>
    <string name="menu_karnaughMap">K-Map</string>
    <string name="menu_karnaughMap_tt">Shows a K-map representation of the Table!</string>

    <string name="menu_special">Special 74xx Funtions</string>
    <string name="menu_addPrefix">Add IO-Prefix</string>
    <string name="menu_addPrefix_tt">A prefix is added to all selected inputs and outputs.
        Is used to simplify the doubling of circuits within a 74xx circuit.</string>
    <string name="menu_removePrefix">Remove IO-Prefix</string>
    <string name="menu_removePrefix_tt">The first character from the inputs and outputs labels are removed.
        Is used to simplify the doubling of circuits within a 74xx circuit.</string>
    <string name="menu_numbering">Pin Wizard</string>
    <string name="menu_numbering_tt">Wizard to apply pin numbers to the inputs and outputs.</string>
    <string name="menu_removePinNumbers">Remove Pin Numbers</string>
    <string name="menu_removePinNumbers_tt">Remove all pin numbers in the circuit</string>
    <string name="msg_pin_numbering_N">Select pin {0}:</string>

    <string name="menu_undo">Undo</string>
    <string name="menu_undo_tt">Revert last modification</string>
    <string name="menu_redo">Redo</string>
    <string name="menu_redo_tt">Apply last reverted modification again.</string>
    <string name="menu_showDataAsGraph">Show graph</string>
    <string name="menu_showDataAsGraph_tt">Show the data as a Graph.</string>
    <string name="menu_showDataAsTable">Show table</string>
    <string name="menu_showDataAsTable_tt">Shows values as a table.</string>
    <string name="menu_addPowerSupply">Add power supply</string>
    <string name="menu_addPowerSupply_tt">Adds a power supply to the circuit.</string>
    <string name="menu_exportVHDL">Export to VHDL</string>
    <string name="menu_exportVHDL_tt">Exports the circuit to VHDL</string>
    <string name="menu_pdfDocumentation">Documentation</string>
    <string name="menu_openPdfDocumentation">Open {0}</string>
    <string name="msg_errorOpeningDocumentation">Error opening a PDF file!</string>

    <string name="menu_showDataGraph">Show measurement graph</string>
    <string name="menu_showDataGraph_tt">Shows a graph with the measured values in a separate window.</string>
    <string name="menu_showDataTable">Show measurement value table</string>
    <string name="menu_showDataTable_tt">Show table with the measured values in a separate window.</string>
    <string name="menu_exportZIP">Export tos ZIP file</string>
    <string name="menu_exportZIP_tt">Exports the complete circuit as a ZIP file.</string>


    <string name="message">&lt;h1&gt;Digital&lt;/h1&gt;A simple simulator for digital circuits.
Written by H. Neemann in 2016-2018.

The icons are taken from the &lt;a href=&quot;http://tango.freedesktop.org&quot;&gt;Tango Desktop Project&lt;/a&gt;.

Visit the project at &lt;a href=&quot;https://github.com/hneemann/Digital&quot;&gt;GitHub&lt;/a&gt;.
At Github you can also &lt;a href=&quot;https://github.com/hneemann/Digital/releases/latest&quot;&gt;download&lt;/a&gt; the latest release.

There you also can file an &lt;a href=&quot;https://github.com/hneemann/Digital/issues/new?body=version:%20{{version}}&amp;labels=bug&quot;&gt;issue&lt;/a&gt; or suggest
an &lt;a href=&quot;https://github.com/hneemann/Digital/issues/new?labels=enhancement&quot;&gt;enhancement&lt;/a&gt;.
    </string>
    <string name="msg_N_nodes">{0} nodes</string>
    <string name="msg_analyseErr">Error analysing the circuit</string>
    <string name="msg_clockError">Error during a clock state change</string>
    <string name="msg_color">Color</string>
    <string name="msg_errorCalculatingStep">Error calculating a step</string>
    <string name="msg_errorCreatingModel">Error creating the circuit</string>
    <string name="msg_errorDuringCalculation">Error during simplification</string>
    <string name="msg_errorDuringHardwareExport">Error during creation of hardware configuration.</string>
    <string name="msg_errorEditingValue">Error editing a attribute value</string>
    <string name="msg_errorImportingModel_N0">Error importing the circuit {0}!</string>
    <string name="msg_errorUpdatingLibrary">Error updating the component library!!</string>
    <string name="msg_errorReadingFile">Error reading a file</string>
    <string name="msg_errorWritingFile">Error writing a file</string>
    <string name="msg_fastRunError">Error at fast run</string>
    <string name="msg_frequency_N">The maximum frequency is {0} kHz</string>
    <string name="msg_missingShape_N">Shape {0} is missing</string>
    <string name="msg_pins">Pin assignment</string>
    <string name="msg_pinMap_pin_N_is_N">Pin {0}: {1}</string>
    <string name="msg_restartNeeded">A restart is required for the changes to take effect!</string>
    <string name="msg_noRomFound">No ROM found! ROM needs to be set to be program memory.</string>
    <string name="msg_moreThenOneRomFound">More then one ROM found! Only one ROM must be set to be program memory.</string>
    <string name="msg_remoteUnknownCommand">Command {0} unknown!</string>
    <string name="msg_enterAnExpression">Enter an expression:</string>
    <string name="msg_runningTestError">Error running the tests:</string>
    <string name="msg_testResult">Test result</string>
    <string name="msg_test_N_Passed">{0} passed</string>
    <string name="msg_test_N_Failed">{0} failed</string>
    <string name="msg_testExp_N0_found_N1">E: {0} / F: {1}</string>
    <string name="msg_creatingHelp">Error creating the help!</string>
    <string name="msg_clipboardContainsNoImportableData">The clipboard contains no importable data!</string>
    <string name="msg_selectAnEmptyFolder">Select an empty folder!</string>
    <string name="msg_errorWhileExecutingTests_N0">During the execution of the tests {0} an error has occurred!</string>
    <string name="msg_fitterResult">Message from the external fitter</string>
    <string name="msg_startExternalFitter">Execution of external fitter</string>
    <string name="msg_actualCircuit">Actual Circuit</string>
    <string name="msg_fileNotAccessible">The selected file name is not importable from the actual project!</string>
    <string name="msg_fileIsNotUnique">The file name is not unique!</string>
    <string name="msg_fileNotImportedYet">The file has not yet been imported.</string>
    <string name="msg_fileExists">The file {0} already exists! Do you want to overwrite the file?</string>
    <string name="msg_test_missingLines">(To many entries!)</string>
    <string name="msg_test_missingLines_tt">All test cases are executed, but not all results are shown.
        The evaluation of the test result is nevertheless correct!</string>
    <string name="msg_isLocked">The editing of the circuit is disabled. You can remove the lock at
        "{0} -> {1} -> {2}".
        However, copying of components and the configuration of diodes and FG-FETs with the [P] key is also possible in the locked mode.</string>
    <string name="msg_speedTestError">Error during speed test!</string>
    <string name="msg_pin_N">Pin {0}</string>
    <string name="msg_numberingWizard">Numbering Wizard</string>
    <string name="msg_framesWritten_N">Written frames: {0}</string>
    <string name="msg_errorWritingGif">Error writing to GIF file!</string>
    <string name="btn_gifComplete">Ready</string>
    <string name="btn_gifComplete_tt">The GIF file is finalized and closed.</string>
    <string name="msg_gifExport">GIF Export</string>
    <string name="msg_errCausedBy">caused by</string>
    <string name="msg_inputsToInvert">Inputs to invert</string>
    <string name="msg_none">none</string>
    <string name="msg_errGettingPinNames">Could not determine the names of the pins.</string>
    <string name="msg_errInFile_N">Occurred in file {0}.</string>
    <string name="msg_affectedComponentsAre_N">Affected are: {0}.</string>
    <string name="msg_signal_N">Signal {0}</string>
    <string name="msg_invalidSignalsAnalysed">To perform an analysis of the circuit, all inputs and outputs
        must be uniquely named!</string>
    <string name="msg_thereAreMissingPinNumbers">No pin numbers assigned to the pins {0}!</string>
    <string name="msg_modelHasErrors">You can only export a circuit without errors!</string>
    <string name="msg_noKVMapAvailable">No KV map available!</string>
    <string name="msg_dataNotUpdatedAnymore">Data will not be updated anymore!</string>
    <string name="msg_modifyThisAttribute">Modify this Value</string>
    <string name="msg_invalidEditorValue">On of the fields contains a invalid value!</string>
    <string name="msg_create CHNFile">Creation of CHN file.</string>
    <string name="msg_tableHasManyRowsConfirm">The table is very large, the export may take a while.
Start export anyway?</string>

    <string name="ok">Ok</string>
    <string name="rot_0">0°</string>
    <string name="rot_180">180°</string>
    <string name="rot_270">270°</string>
    <string name="rot_90">90°</string>
    <string name="stat_clocks">{0} half cycles</string>
    <string name="tt_deleteItem">Deletes the selected item</string>
    <string name="tt_moveItemDown">Move the item down</string>
    <string name="tt_moveItemUp">Move the item up</string>
    <string name="win_allSolutions">All possible solutions</string>
    <string name="win_confirmExit">Confirm Exit!</string>
    <string name="win_measures">Measurements</string>
    <string name="win_measures_fullstep">Measurements full clock step</string>
    <string name="win_measures_microstep">Measurements single gate step</string>
    <string name="win_saveChanges">Save Changes?</string>
    <string name="win_stateChanged">State Changed!</string>
    <string name="win_table">Table</string>
    <string name="win_table_exportDialog">Export</string>
    <string name="win_itempicker_title">Select</string>
    <string name="win_testdata_N">Testdata {0}</string>
    <string name="win_data">Data</string>
    <string name="win_valueInputTitle_N">Input {0}</string>
    <string name="win_karnaughMap">Karnaugh Map</string>

    <string name="btn_help">Help</string>

    <string name="msg_newRelease_N"><![CDATA[
        <html>
        <h1>New Version {0} Available</h1>
        <p>There is a new release of the simulator available.</p>
        <p>In the <a href="https://github.com/hneemann/Digital/releases/latest">release notes</a>
        you can find the changes and improvements.</p>
        <p>Here you can <a href="https://github.com/hneemann/Digital/releases/latest">download</a> the new release.</p>
        </html>
    ]]></string>

    <string name="msg_expressionHelpTitle">Expressions</string>
    <string name="msg_expressionHelp">To define an expression you can use all most common notations:

And: &quot;&amp;&quot;, &quot;&amp;&amp;&quot;, &quot;*&quot;, &quot;∧&quot;
Or: &quot;|&quot;, &quot;||&quot;, &quot;+&quot;, &quot;∨&quot;, &quot;#&quot;
XOr: &quot;^&quot;, &quot;⊻&quot;
Not: &quot;!&quot;, &quot;~&quot;, &quot;&#172;&quot;

As usual AND precedes OR and XOr.

Multiple expressions can be separated by "," or ";".
If you want to name the expressions you can use the
let-command: "let U=A+B, let V=A*B"</string>
    <string name="msg_testVectorHelpTitle">Test vectors</string>
    <string name="msg_testVectorHelp"><![CDATA[<html>
    <head><style>pre { background-color: #E0E0E0;}</style></head>
    <body>
<p>The first line has to contain the names of inputs and outputs.
The following lines contain the expected values.
A 'X' represents a don't care, and a 'Z' represents a high Z value.
If a 'C' is used, at first all other values are set, after that a clock cycle is performed and than the
values are compared. So it's easier to test sequential logic.
A line which starts with a number sign ('#') is a comment.</p>

<p>So a test for a 2-bit counter could look like this:</p>

<pre>
C Q1 Q0
0 0  0
C 0  1
C 1  0
C 1  1
C 0  0
</pre>

<p>The tests are executed by Run->Run Tests.</p>
<p>
To make it easier to create a lot of test vectors there is the 'repeat([n])' statement:
If a line begins with 'repeat([n])', [n] test lines are generated. The
Variable 'n' can be used to generate the test data. With 'repeat(16)'
16 lines are created, where n goes from 0 to 15. If there are multiple bit inputs,
and these are to be set together to a binary value, this can be done with the
'bits([bits], [value])' statement. This is used to create [bits] bits of the value [value].</p>

<p>The following is an example that tests a 4-bit adder:</p>

<pre>
           C_i-1  A_3 A_2 A_1 A_0  B_3 B_2 B_1 B_0  C_i S_3 S_2 S_1 S_0
repeat(256)  0    bits(4,n>>4)     bits(4,n)        bits(5,(n>>4)+(n&15))
repeat(256)  1    bits(4,n>>4)     bits(4,n)        bits(5,(n>>4)+(n&15)+1)
</pre>

<p>The input signals are the carry-in (C_i-1) and the eight input bits A_3-A_0 and B_3-B_0.
The 4 input bits are generated with the 'bits' instruction. The result (C_i, S_3-S_0) is also generated
by a 'bits' instruction.
This happens once with C_i-1 = 0 and in the next line with C_i-1 = 1.
In this way, 512 test rows are generated which cover all possible input configurations.</p>
<p>If multiple rows are to be repeated, or if nested loops are required, the loop
statement can be used. The above example could also be implemented as follows:</p>

<pre>
           C_i-1  A_3 A_2 A_1 A_0  B_3 B_2 B_1 B_0  C_i S_3 S_2 S_1 S_0
loop(a,16)
  loop(b,16)
             0    bits(4,a)        bits(4,b)        bits(5,a+b)
             1    bits(4,a)        bits(4,b)        bits(5,a+b+1)
  end loop
end loop
</pre>

</body></html>]]></string>

</resources><|MERGE_RESOLUTION|>--- conflicted
+++ resolved
@@ -797,11 +797,8 @@
     <string name="err_invalidNumberFormat_N_N">The string {0} is not a valid number (pos {1})!</string>
     <string name="err_invalidPinName_N">The name &quot;{0}&quot; is not allowed!</string>
     <string name="err_whiteSpaceNotAllowedInTT2Name">No white space is allowed in the name of the TT2 file!</string>
-<<<<<<< HEAD
     <string name="err_tableHasToManyResultColumns">The table has too many columns!</string>
-=======
     <string name="err_errorExportingZip">Error writing the zip file.</string>
->>>>>>> db7afd9a
 
     <string name="key_AddrBits">Address Bits</string><!-- ROM, RAMDualPort, RAMSinglePort, RAMSinglePortSel, EEPROM -->
     <string name="key_AddrBits_tt">Number of address bits used.</string>
