--- conflicted
+++ resolved
@@ -832,11 +832,8 @@
         Cycles arise if an output of a gate is fed back to one of the inputs of the same gate.
         The use of switches, FETs or relays also causes cycles.</string>
     <string name="err_monoflopRequiresOneClock">If a monoflop is used, there must be exactly one clock component!</string>
-<<<<<<< HEAD
+    <string name="err_centralDefinedRomsAreNotSupported">ROM's defined in the settings are not supported!</string>
     <string name="err_couldNotCreateElement_N">Could not create a component of type {0}!</string>
-=======
-    <string name="err_centralDefinedRomsAreNotSupported">ROM's defined in the settings are not supported!</string>
->>>>>>> 7e65533c
 
     <string name="key_AddrBits">Address Bits</string><!-- ROM, RAMDualPort, RAMSinglePort, RAMSinglePortSel, EEPROM -->
     <string name="key_AddrBits_tt">Number of address bits used.</string>
