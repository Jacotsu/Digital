--- conflicted
+++ resolved
@@ -105,20 +105,12 @@
             JComponent component = getComponent(elementAttributes);
             component.setToolTipText(description);
             if (labelAtTop) {
-<<<<<<< HEAD
-                panel.add(label, DialogLayout.BOTH);
-                panel.add(component, DialogLayout.BOTHDYNAMIC);
-            } else {
-                panel.add(label, DialogLayout.LABEL);
-                panel.add(component, DialogLayout.INPUT);
-=======
                 panel.add(label, constrains.width(2));
                 constrains.nextRow();
                 panel.add(component, constrains.width(2).dynamicHeight());
             } else {
                 panel.add(label, constrains);
                 panel.add(component, constrains.x(1).dynamicWidth());
->>>>>>> 427abf08
             }
         }
 
