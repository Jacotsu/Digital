<?xml version="1.0" encoding="utf-8"?>
<resources>
    <string name="addr">Address</string>
    <string name="tableOfContent">Table of Contents</string>
    <string name="general">General</string>
    <string name="revision">Revision</string>
    <string name="date">Date</string>
    <string name="number">No.</string>
    <string name="attr_dialogTitle">Attributes</string>
    <string name="attr_openCircuit">Open Circuit</string>
    <string name="attr_openCircuitLabel">Included circuit:</string>
    <string name="attr_openCircuit_tt">Opens the circuit in a new window.</string>
    <string name="attr_help">Help</string>
    <string name="attr_help_tt">Shows a short description of this element.</string>
    <string name="attr_dialogHex">Hex</string>
    <string name="attr_dialogDecimal">Decimal</string>
    <string name="attr_dialogAscii">Ascii</string>
    <string name="attr_dialogHighz">HighZ</string>
    <string name="attr_dialogOctal">Octal</string>
    <string name="attr_dialogBinary">Binary</string>
    <string name="attr_primary">Basic</string>
    <string name="attr_secondary">Advanced</string>
    <string name="btn_discard">Discard Changes</string>
    <string name="btn_edit">Edit</string>
    <string name="btn_editFurther">Continue editing</string>
    <string name="btn_load">Load</string>
    <string name="btn_reload">Reload</string>
    <string name="btn_reload_tt">Reload last hex file</string>
    <string name="btn_save">Save</string>
    <string name="btn_create">Create</string>
    <string name="btn_create_tt">Create a circuit in a separate window</string>
    <string name="btn_editDetached">Edit detached</string>
    <string name="btn_editDetached_tt">Opens the dialog as a non modal dialog</string>
    <string name="btn_openInBrowser">Browser</string>
    <string name="btn_openInBrowser_tt">Opens help text in the browser. Allows to print the text.</string>
    <string name="btn_clearData">Clear</string>
    <string name="btn_clearData_tt">All values are set to zero!</string>
    <string name="btn_addTransitions">Transitions</string>
    <string name="btn_addTransitions_tt">All possible transitions are added as test cases. Is used to create test cases to test the simulator itself.</string>
    <string name="btn_newName">New Name</string>
    <string name="btn_saveAnyway">Save anyway</string>
    <string name="btn_overwrite">Overwrite</string>
    <string name="btn_apply">Apply</string>
    <string name="btn_editRom_tt">Edits the content of the selected ROM/EEPROM</string>
    <string name="btn_clearRom_tt">Removes the stored data for the selected ROM. The content which is stored in the ROM directly is used instead.</string>
    <string name="msg_warning">Warning</string>
    <string name="cancel">Cancel</string>
    <string name="digital">Digital</string>
    <string name="expression">Expression</string>
    <string name="elem_Help_inputs">Inputs</string>
    <string name="elem_Help_outputs">Outputs</string>
    <string name="elem_Help_attributes">Attributes</string>


    <!-- logic -->

    <string name="elem_Basic_In">The {0}. input value for the logic operation.</string>
    <string name="elem_Basic_Out">Returns the result of the logic operation.</string>

    <string name="elem_And">And</string>
    <string name="elem_And_tt">Binary AND gate. Returns high only if all inputs are also set high.
        It is also possible to use buses with several bits as inputs and output. In this case, a bitwise AND is executed.
        This means that the lowest bits of all inputs are connected with AND and is output as the lowest bit at the output.
        The same happens with bit 1, bit 2 and so on.
    </string>
    <string name="elem_NAnd">NAnd</string>
    <string name="elem_NAnd_tt">A combination of AND and NOT.
        Returns 0 only if all inputs are set to 1. If one of the inputs is set to 0 the output is set to 1.
        It is also possible to use buses with several bits per input. In this case, the operation is applied to each
        bit of the inputs.
    </string>
    <string name="elem_Or">Or</string>
    <string name="elem_Or_tt">Binary OR gate. Returns a 1 if one of the inputs is set to 1.
        If all inputs are set to 0 the output is also set to 0.
        It is also possible to use buses with several bits as inputs and output. In this case, a bitwise OR is executed.
        This means that the lowest bits of all inputs are connected with OR and is output as the lowest bit at the output.
        The same happens with bit 1, bit 2 and so on.
    </string>
    <string name="elem_NOr">NOr</string>
    <string name="elem_NOr_tt">A combination of OR and NOT.
        Returns a 0 if one of the inputs is set to 1. If all inputs are set to 0 the output is also set to 1.
        It is also possible to use buses with several bits per input. In this case, the operation is applied to each
        bit of the inputs.
    </string>
    <string name="elem_XOr">XOr</string>
    <string name="elem_XOr_tt">If two inputs are used, the output is 0 if both input bits are equal.
        Otherwise the output in set to 1.
        If more than two inputs are used, it behaves like cascaded XOR gates ( A XOR B XOR C = (A XOR B) XOR C ).
        It is also possible to use buses with several bits per input. In this case, the operation is applied to each
        bit of the inputs.
    </string>
    <string name="elem_XNOr">XNOr</string>
    <string name="elem_XNOr_tt">A combination of XOR and NOT. The inputs are combined with the XOR operation.
        The result of this operation than is inverted.
        It is also possible to use buses with several bits per input. In this case, the operation is applied to each
        bit of the inputs.
    </string>
    <string name="elem_Not">Not</string>
    <string name="elem_Not_tt">Inverts the input value. A 1 becomes a 0 and a 0 becomes 1.
        It is also possible to use a bus with several bits per input. In this case, the operation is applied to each
        bit of the inputs.
    </string>
    <string name="elem_Not_pin_in">The input of the NOT gate.</string>
    <string name="elem_Not_pin_out">The inverted input value.</string>
    <string name="elem_LookUpTable">LookUpTable</string>
    <string name="elem_LookUpTable_short">LUT</string>
    <string name="elem_LookUpTable_tt">Gets the output value from a stored table.
        So this gate can emulate every combinatorial gate.
    </string>
    <string name="elem_LookUpTable_pin_in">Input {0}. This input in combination with all other inputs defines the
        address of the stored value to be returned.</string>
    <string name="elem_LookUpTable_pin_out">Returns the stored value at the address set via the inputs.</string>
    <string name="elem_Delay">Delay</string>
    <string name="elem_Delay_tt">Delays the signal by on propagation delay time.
        Delays a signal for an adjustable number of gate delays.
        All other components in Digital have a gate delay of on propagation delay time.
        This component can be used to realize any necessary propagation delay.
    </string>
    <string name="elem_Delay_pin_in">Input of the signal to be delayed.</string>
    <string name="elem_Delay_pin_out">The input signal delayed by one gate delay time.</string>


    <!-- IO -->

    <string name="elem_Out">Out</string>
    <string name="elem_Out_tt">Can be used to display an output signal in a circuit.
        This element is also used to connect a circuit to an embedding circuit.
        In this case the connection is bidirectional.
        Is also used to assign an pin number, if code for a CPLD or FPGA is generated.
    </string>
    <string name="elem_Out_pin_in">This value is used for the output connection.</string>
    <string name="elem_LED">LED</string>
    <string name="elem_LED_tt">A LED can be used to visualize an output value. Accepts a single bit.
        Lights up if the input is set to 1.</string>
    <string name="elem_LED_pin_in">LED Input. LED lights up if the input is set to 1.</string>

    <string name="elem_PolarityAwareLED">LED with two connections.</string>
    <string name="elem_PolarityAwareLED_tt">LED with connections for the cathode and the anode. The LED lights up,
        if the anode is connected to high and the cathode is connected to low.</string>
    <string name="elem_PolarityAwareLED_pin_A">The anode connection of the LED.</string>
    <string name="elem_PolarityAwareLED_pin_C">The cathode connection of the LED.</string>

    <string name="elem_In">Input</string>
    <string name="elem_In_tt">Can be used to interactively manipulate an input signal in a circuit with the
        mouse. This element is also used to connect a circuit to an embedding circuit.
        In this case the connection is bidirectional.
        Is also used to assign an pin number, if code for a CPLD or FPGA is generated.
    </string>
    <string name="elem_In_pin_out">Gives the value which is connected to this input.</string>

    <string name="elem_DipSwitch">DIP Switch</string>
    <string name="elem_DipSwitch_tt">Simple DIP switch that can output either high or low.</string>
    <string name="elem_DipSwitch_pin_out">The output value of the switch.</string>

    <string name="elem_Clock">Clock Input</string>
    <string name="elem_Clock_tt">A clock signal. Its possible to control it by a real-time clock.
        Depending on the complexity of the circuit, the clock frequency achieved may be less than the selected value.
        If the frequency is greater than 50Hz, the graphic representation of the circuit will no longer be updated at
        every clock cycle so that the wire colors will no longer be updated.
        If the real-time clock is not activated, the clock can be controlled by mouse clicks.
        Is also used to assign an pin number, if code for a CPLD or FPGA is generated.
    </string>
    <string name="elem_Clock_pin_C">Switches between 0 and 1 with the selected clock frequency.</string>
    <string name="elem_Button">Button</string>
    <string name="elem_Button_tt">A simple push button which goes back to its original state when it is released.</string>
    <string name="elem_Button_pin_out">The output signal of the button.</string>
    <string name="elem_Text">Text</string>
    <string name="elem_Text_tt">Shows a text in the circuit.
        Does not affect the simulation.
        The text can be changed in the attribute dialog.
    </string>
    <string name="elem_Probe">Probe</string>
    <string name="elem_Probe_tt">A measurement value which can be shown in the data graph or measurement table.
        This component can be used to easily observe values from embedded circuits.
        Does not affect the simulation.
    </string>
    <string name="elem_Probe_pin_in">The measurement value.</string>


    <!-- IO - more -->

    <string name="elem_LightBulb">Light Bulb</string>
    <string name="elem_LightBulb_tt">Light bulb with two connections. If a current flows, the bulb lights up!
        The direction of the current does not matter. The lamp lights when the inputs have different values.
        The bulb behaves similar to an XOr gate.
    </string>
    <string name="elem_LightBulb_pin_A">Connection</string>
    <string name="elem_LightBulb_pin_B">Connection</string>
    <string name="elem_Seven-Seg">Seven-Segment Display</string>
    <string name="elem_Seven-Seg_tt">Seven Segment Display, every segment has its own control input.</string>
    <string name="elem_Seven-Seg_pin_a">This input controls the upper, horizontal line.</string>
    <string name="elem_Seven-Seg_pin_b">This input controls the upper, right, vertical line.</string>
    <string name="elem_Seven-Seg_pin_c">This input controls the lower, right, vertical line.</string>
    <string name="elem_Seven-Seg_pin_d">This input controls the lower horizontal line.</string>
    <string name="elem_Seven-Seg_pin_e">This input controls the lower, left, vertical line.</string>
    <string name="elem_Seven-Seg_pin_f">This input controls the upper, left, vertical line.</string>
    <string name="elem_Seven-Seg_pin_g">This input controls the middle, horizontal line.</string>
    <string name="elem_Seven-Seg_pin_dp">This input controls the decimal point.</string>
    <string name="elem_Seven-Seg_pin_cc">Common Cathode. To turn on the LEDs, this input needs to be low.</string>
    <string name="elem_Seven-Seg-Hex">Seven-Segment-Hex Display</string>
    <string name="elem_Seven-Seg-Hex_tt">Seven Segment Display with a 4 bit hex input</string>
    <string name="elem_Seven-Seg-Hex_pin_d">The value at this input is visualized at the display.</string>
    <string name="elem_Seven-Seg-Hex_pin_dp">This input controls the decimal point.</string>

    <string name="elem_SixteenSeg">16-Segement Display</string>
    <string name="elem_SixteenSeg_tt">The LED input has 16 bits which control the segments. The second input controls the decimal point.</string>
    <string name="elem_SixteenSeg_pin_led">16-bit bus for driving the LEDs.</string>
    <string name="elem_SixteenSeg_pin_dp">This input controls the decimal point.</string>

    <string name="elem_LedMatrix">LED-Matrix</string>
    <string name="elem_LedMatrix_tt">A matrix of LEDs. The LEDs are shown in a separate window.
        The LEDs of a column of the display are controlled by a data word. At another input, the current column is
        selected. So a multiplexed display is realized.
        The LEDs are able to light up indefinitely in the simulation to prevent the display from flickering.
    </string>
    <string name="elem_LedMatrix_pin_r-data">The row state of the LEDs of a column.
        Each bit in this data word represents the state of a row of the current column.</string>
    <string name="elem_LedMatrix_pin_c-addr">The number of the current column whose state is currently visible at the other input.</string>
    <string name="elem_Data">Data Graph</string>
    <string name="elem_Data_tt">Shows a data plot inside of the circuit panel.
        You can plot complete clock cycles or single gate changes.
        Does not affect the simulation.
    </string>
    <string name="elem_RotEncoder">Rotary Encoder</string>
    <string name="elem_RotEncoder_tt">Rotary knob with rotary encoder. Used to detect rotational movements.</string>
    <string name="elem_RotEncoder_pin_A">encoder signal A</string>
    <string name="elem_RotEncoder_pin_B">encoder signal B</string>

    <string name="elem_Keyboard">Keyboard</string>
    <string name="elem_Keyboard_tt">A keyboard that can be used to enter text.
        This component buffers the input, which can then be read out.
        A separate window is opened for the text input.
    </string>
    <string name="elem_Keyboard_pin_C">Clock. A rising edge removes the oldest character from the buffer.</string>
    <string name="elem_Keyboard_pin_en">If high the output D is active and one character is output.
        It also enables the clock input.</string>
    <string name="elem_Keyboard_pin_D">The last typed character, or zero if no character is available.</string>
    <string name="elem_Keyboard_pin_av">This output indicates that characters are available.
        It can be used to trigger an interrupt.</string>

    <string name="elem_Terminal">Terminal</string>
    <string name="elem_Terminal_tt">You can write ASCII characters to this terminal.
        The terminal opens its own window to visualize the output.</string>
    <string name="elem_Terminal_pin_C">Clock. A rising edge writes the value at the input to the terminal window.</string>
    <string name="elem_Terminal_pin_D">The data to write to the terminal</string>
    <string name="elem_Terminal_pin_en">A high at this input enables the clock input.</string>


    <!-- Wires -->

    <string name="elem_Ground">Ground</string>
    <string name="elem_Ground_tt">A connection to ground. Output is always zero.</string>
    <string name="elem_Ground_pin_out">Output always returns 0.</string>
    <string name="elem_VDD">Supply voltage</string>
    <string name="elem_VDD_tt">A connection to the supply voltage. Output is always one.</string>
    <string name="elem_VDD_pin_out">This output always returns 1.</string>
    <string name="elem_Const">Constant value</string>
    <string name="elem_Const_tt">A component which returns a given value as a simple constant value. The value can be set in the attribute dialog.</string>
    <string name="elem_Const_pin_out">Returns the given value as a constant.</string>
    <string name="elem_Tunnel">Tunnel</string>
    <string name="elem_Tunnel_tt">Connects components without a wire. All tunnel elements, which have the same net name,
        are connected together. Works only locally, so it is not possible to connect different circuits.</string>
    <string name="elem_Tunnel_pin_in">The connection to the tunnel.</string>
    <string name="elem_Splitter">Splitter</string>
    <string name="elem_Splitter_tt">Splits or creates a wire bundle or a data bus with more than one bit.
        With a bus it is e.g. possible to generate 16-bit connections without having to route 16 individual wires.
        All 16 connections can be merged into one wire.
    </string>
    <string name="elem_Splitter_pin_in">The input bits {0}.</string>
    <string name="elem_Splitter_pin_in_one">The input bit {0}.</string>
    <string name="elem_Splitter_pin_out">The output bits {0}.</string>
    <string name="elem_Splitter_pin_out_one">The output bit {0}.</string>

    <string name="elem_BusSplitter">Bidirectional Splitter</string>
    <string name="elem_BusSplitter_tt">Can be used for data buses and simplifies especially the construction of
        memory modules in a DIL package, as the implementation of the data bus is simplified.</string>
    <string name="elem_BusSplitter_pin_OE">When set, the value at the common data terminal D is output to the bit
        outputs D[i], if not, the bits D[i] are output to the common output D.</string>
    <string name="elem_BusSplitter_pin_D">The common data connection.</string>
    <string name="elem_BusSplitter_pin_D_N">The data bit {0} of the bus splitter.</string>

    <string name="elem_PullUp">Pull-Up Resistor</string>
    <string name="elem_PullUp_tt">If a net is in a HighZ state, this resistor pulls the net to high.
        In any other case this component has no effect.
    </string>
    <string name="elem_PullUp_pin_out">A "weak high".</string>
    <string name="elem_PullDown">Pull-Down Resistor</string>
    <string name="elem_PullDown_tt">If the net is in a HighZ state, this resistor pulls the net to ground.
        In any other case this component has no effect.
    </string>
    <string name="elem_PullDown_pin_out">A "weak low".</string>
    <string name="elem_Driver">Driver</string>
    <string name="elem_Driver_tt">A driver can be used to connect a signal value to another wire.
        The driver is controlled by the sel input.
        If the sel input is low, the output is in high z state.
        If the sel input is high, the output is set to the input value.
    </string>
    <string name="elem_Driver_pin_in">The input value of the driver.</string>
    <string name="elem_Driver_pin_sel">Pin to control the driver.
        If its value is 1 the input is set to the output.
        If the value is 0, the output is in high z state.
    </string>
    <string name="elem_Driver_pin_out">If the sel input is 1 the input is given to this output.
        If the sel input is 0, this output is in high z state.
    </string>
    <string name="elem_DriverInvSel">Driver, inverted select</string>
    <string name="elem_DriverInvSel_tt">A driver can be used to connect a data word to another line.
        The driver is controlled by the sel input.
        If the sel input is high, the output is in high z state.
        If the sel input is low, the output is set to the input value.
    </string>
    <string name="elem_DriverInvSel_pin_in">The input value of the driver.</string>
    <string name="elem_DriverInvSel_pin_sel">Pin to control the driver.
        If its value is 0 the input is given to the output.
        If the value is 1, the output is in high z state.
    </string>
    <string name="elem_DriverInvSel_pin_out">If the sel input is 0 the input is given to this output.
        If the sel input is 1, this output is in high z state.
    </string>


    <!-- Plexers  -->

    <string name="elem_Multiplexer">Multiplexer</string>
    <string name="elem_Multiplexer_tt">A component which uses the value of the sel pin to decide which input value is set to the output.</string>
    <string name="elem_Multiplexer_input">The {0}. data input of the multiplexer.</string>
    <string name="elem_Multiplexer_output">The value of the selected input.</string>
    <string name="elem_Multiplexer_pin_sel">This input is used to select the data input which is output.</string>
    <string name="elem_Demultiplexer">Demultiplexer</string>
    <string name="elem_Demultiplexer_tt">A component that can output the input value to one of the outputs.
        The other outputs are set to the default value.</string>
    <string name="elem_Demultiplexer_pin_sel">This pin selects the output to use.</string>
    <string name="elem_Demultiplexer_pin_in">The value of this input is given to the selected data output.</string>
    <string name="elem_Demultiplexer_output">Data output {0}.</string>
    <string name="elem_Decoder">Decoder</string>
    <string name="elem_Decoder_tt">One selectable output pin is 1, all other outputs are set to 0.</string>
    <string name="elem_Decoder_output">Output {0}. This output is 1 if selected by the sel input.</string>
    <string name="elem_Decoder_pin_sel">This input selects the enabled output.
        The selected output is set to 1. All other outputs are set to 0.</string>
    <string name="elem_BitSelector">Bit Selector</string>
    <string name="elem_BitSelector_tt">Selects a single bit from a data bus.</string>
    <string name="elem_BitSelector_pin_in">The input bus</string>
    <string name="elem_BitSelector_pin_sel">This input selects the bit</string>
    <string name="elem_BitSelector_pin_out">The selected bit.</string>

    <string name="elem_PriorityEncoder">Priority Encoder</string>
    <string name="elem_PriorityEncoder_short">Priority</string>
    <string name="elem_PriorityEncoder_tt">If one of the inputs is set, its number is output.
        If several inputs are set at the same time, the highest number is output.</string>
    <string name="elem_PriorityEncoder_pin_num">Number of the set input.</string>
    <string name="elem_PriorityEncoder_pin_any">If this output is set, at least one of the inputs is set.</string>
    <string name="elem_PriorityEncoder_input">The {0}. input of the priority encoder.</string>

    <!-- flip flops-->

    <string name="elem_RS_FF_AS">RS-Flip-flop</string>
    <string name="elem_RS_FF_AS_short">RS</string>
    <string name="elem_RS_FF_AS_tt">A component to store a single bit.
        Provides the functions "set" and "reset" to set or reset the stored bit.
        If both inputs are switched to one, both outputs also output a one.
        If both inputs switch back to zero at the same time, the final state is random.
    </string>
    <string name="elem_RS_FF_AS_pin_S">The set input.</string>
    <string name="elem_RS_FF_AS_pin_R">The reset input.</string>
    <string name="elem_RS_FF_AS_pin_Q">Returns the stored value.</string>
    <string name="elem_RS_FF_AS_pin_~Q">Returns the inverted stored value.</string>

    <string name="elem_RS_FF">RS-Flip-flop, clocked</string>
    <string name="elem_RS_FF_short">RS</string>
    <string name="elem_RS_FF_tt">A component to store a single bit.
        Provides the functions "set" and "reset" to set or reset the stored bit.
        If both inputs (S, R) are set at the rising edge of the clock, the final state is random.
    </string>
    <string name="elem_RS_FF_pin_S">The set input.</string>
    <string name="elem_RS_FF_pin_C">The clock input. A rising edge initiates a state transition.</string>
    <string name="elem_RS_FF_pin_R">The reset input.</string>
    <string name="elem_RS_FF_pin_Q">Returns the stored value.</string>
    <string name="elem_RS_FF_pin_~Q">Returns the inverted stored value.</string>
    <string name="elem_JK_FF">JK-Flip-flop</string>
    <string name="elem_JK_FF_short">JK</string>
    <string name="elem_JK_FF_tt">Has the possibility to store (J=K=0), set (J=1, K=0), reset (J=0, K=1) or toggle (J=K=1) the stored value.
        A change of state takes place only at a rising edge at the clock input C.</string>
    <string name="elem_JK_FF_pin_J">The set input of the flip-flop.</string>
    <string name="elem_JK_FF_pin_C">The clock input. A rising edge initiates a state change.</string>
    <string name="elem_JK_FF_pin_K">The reset input of the flip-flop.</string>
    <string name="elem_JK_FF_pin_Q">Returns the stored value.</string>
    <string name="elem_JK_FF_pin_~Q">Returns the inverted stored value.</string>
    <string name="elem_D_FF">D-Flip-flop</string>
    <string name="elem_D_FF_short">D</string>
    <string name="elem_D_FF_tt">A component used to store a value.
        The value on pin D is stored on a rising edge of the clock pin C.
        The bit width can be selected, which allows to store multiple bits.
    </string>
    <string name="elem_D_FF_pin_D">Input of the bit to be stored.</string>
    <string name="elem_D_FF_pin_C">Clock pin to store a value.
        The value on input D is stored on a rising edge of this pin.</string>
    <string name="elem_D_FF_pin_Q">Returns the stored value.</string>
    <string name="elem_D_FF_pin_~Q">Returns the inverted stored value.</string>
    <string name="elem_T_FF">T-Flip-Flop</string>
    <string name="elem_T_FF_short">T</string>
    <string name="elem_T_FF_tt">Stores a single bit. Toggles the state on a rising edge at input C.</string>
    <string name="elem_T_FF_pin_T">Enables the toggle function.</string>
    <string name="elem_T_FF_pin_C">Clock input. A rising edge toggles the output, if input T is set to 1.</string>
    <string name="elem_T_FF_pin_Q">Returns the stored value.</string>
    <string name="elem_T_FF_pin_~Q">Returns the inverted stored value.</string>
    <string name="elem_JK_FF_AS">JK-Flip-flop, asynchronous</string>
    <string name="elem_JK_FF_AS_short">JK-AS</string>
    <string name="elem_JK_FF_AS_tt">Has the possibility to store (J=K=0), set (J=1, K=0), reset (J=0, K=1) or toggle (J=K=1) the stored value.
        A change of state takes place only at a rising edge at the clock input C.
        There are two additional inputs which set or reset the state immediately without a clock signal.
    </string>
    <string name="elem_JK_FF_AS_pin_J">The set input of the flip-flop.</string>
    <string name="elem_JK_FF_AS_pin_C">The Clock input. A rising edge initiates a state change.</string>
    <string name="elem_JK_FF_AS_pin_K">The reset input of the flip-flop.</string>
    <string name="elem_JK_FF_AS_pin_Q">Returns the stored value.</string>
    <string name="elem_JK_FF_AS_pin_~Q">Returns the inverted stored value.</string>
    <string name="elem_JK_FF_AS_pin_Set">asynchronous set. A high value at this input sets the flip-flop.</string>
    <string name="elem_JK_FF_AS_pin_Clr">asynchronous clear. A high value at this input clears the flip-flop.</string>
    <string name="elem_D_FF_AS">D-Flip-flop, asynchronous</string>
    <string name="elem_D_FF_AS_short">D-AS</string>
    <string name="elem_D_FF_AS_tt">A component used to store a value.
        The value on pin D is stored on a rising edge of the clock pin C.
        There are two additional inputs which set or reset the state immediately without a clock signal.
        The bit width can be selected, which allows to store multiple bits.
    </string>
    <string name="elem_D_FF_AS_pin_D">Input of the bit to be stored.</string>
    <string name="elem_D_FF_AS_pin_C">Control pin to store a bit. The bit on input D is stored on a rising edge of this pin.</string>
    <string name="elem_D_FF_AS_pin_Q">Returns the stored value.</string>
    <string name="elem_D_FF_AS_pin_~Q">Returns the inverted stored value.</string>
    <string name="elem_D_FF_AS_pin_Set">asynchronous set. If set to one, all stored bits are set to one.</string>
    <string name="elem_D_FF_AS_pin_Clr">asynchronous clear. If set to one, all stored bits are set to zero.</string>

    <string name="elem_Monoflop">Monoflop</string>
    <string name="elem_Monoflop_short">Mono</string>
    <string name="elem_Monoflop_tt">The monoflop is set at a rising edge at the clock input.
        After a configurable delay time, the monoflop will be cleared automatically.
        The monoflop is retriggerable. It can only be used if there is exactly one clock component present in the circuit.
        This clock component is used as time base to measure the time delay.
    </string>
    <string name="elem_Monoflop_pin_R">Reset Input. A high value clears the monoflop.</string>
    <string name="elem_Monoflop_pin_C">The Clock input. A rising edge sets the monoflop.</string>
    <string name="elem_Monoflop_pin_Q">output</string>
    <string name="elem_Monoflop_pin_~Q">inverted output</string>

    <!-- Memory -->

    <string name="elem_Register">Register</string>
    <string name="elem_Register_short">Reg</string>
    <string name="elem_Register_tt">A component to store values. The bit width of the data word can be selected.
        Unlike a D flip-flop, the register provides an input which enables the clock.</string>
    <string name="elem_Register_pin_D">Input pin of the data word to be stored.</string>
    <string name="elem_Register_pin_C">Clock input. A rising edge stores the value at the D pin.</string>
    <string name="elem_Register_pin_en">Enable pin. Storing a value works only if this pin is set high.</string>
    <string name="elem_Register_pin_Q">Returns the stored value.</string>
    <string name="elem_ROM">ROM</string>
    <string name="elem_ROM_tt">A non-volatile memory component.
        The stored data can be edited in the attributes dialog.
    </string>
    <string name="elem_ROM_pin_A">This pin defines the address of data word to be output.</string>
    <string name="elem_ROM_pin_D">The selected data word if the sel input is high.</string>
    <string name="elem_ROM_pin_sel">If the input is high, the output is activated. If it is low, the data output is in high Z state.</string>
    <string name="elem_RAMDualPort">RAM, separated Ports</string>
    <string name="elem_RAMDualPort_short">RAM</string>
    <string name="elem_RAMDualPort_tt">A RAM module with separate inputs for storing and output for reading the stored data.</string>
    <string name="elem_RAMDualPort_pin_A">The address to read from or write to.</string>
    <string name="elem_RAMDualPort_pin_C">Clock input</string>
    <string name="elem_RAMDualPort_pin_Din">The data to be stored in the RAM.</string>
    <string name="elem_RAMDualPort_pin_D">The data output pin</string>
    <string name="elem_RAMDualPort_pin_ld">If this input is high the output is activated and the data is visible at the output.</string>
    <string name="elem_RAMDualPort_pin_str">If this input is high and when the clock becomes high, the the data is stored.</string>
    <string name="elem_RAMSinglePort">RAM, bidirectional Port</string>
    <string name="elem_RAMSinglePort_short">RAM</string>
    <string name="elem_RAMSinglePort_tt">A RAM module with a bidirectional pin for reading and writing the data.</string>
    <string name="elem_RAMSinglePort_pin_A">The address to read and write.</string>
    <string name="elem_RAMSinglePort_pin_C">Clock</string>
    <string name="elem_RAMSinglePort_pin_D">The bidirectional data connection.</string>
    <string name="elem_RAMSinglePort_pin_ld">If this input is high the output is activated and the data is visible at the output.</string>
    <string name="elem_RAMSinglePort_pin_str">If this input is high when the clock becomes high, the the data is stored.</string>
    <string name="elem_RAMSinglePortSel">RAM, Chip Select</string>
    <string name="elem_RAMSinglePortSel_short">RAM</string>
    <string name="elem_RAMSinglePortSel_tt">A RAM module with a bidirectional connection for reading and writing the data.
        If the CS input is low, the component is disabled.
        This allows to build a larger RAM from some smaller RAMs and a address decoder.</string>
    <string name="elem_RAMSinglePortSel_pin_A">The address to read and write.</string>
    <string name="elem_RAMSinglePortSel_pin_WE">If set to high the data is written to the RAM.</string>
    <string name="elem_RAMSinglePortSel_pin_D">The bidirectional data connection.</string>
    <string name="elem_RAMSinglePortSel_pin_CS">If this input is high, this RAM is enabled. Otherwise the output is always in high Z state.</string>
    <string name="elem_RAMSinglePortSel_pin_OE">If this input is high, the stored value is output.</string>
    <string name="elem_EEPROM">EEPROM</string>
    <string name="elem_EEPROM_tt">A EEPROM module with a bidirectional connection for reading and writing the data.
        If the CS input is low, the component is disabled.
        The data content is stored like in a ROM. It is thus preserved when the simulation is terminated and restarted.</string>
    <string name="elem_EEPROM_pin_A">The address to read and write.</string>
    <string name="elem_EEPROM_pin_WE">If set to high the data is written to the EEPROM.</string>
    <string name="elem_EEPROM_pin_D">The bidirectional data connection.</string>
    <string name="elem_EEPROM_pin_CS">If this input is high, this EEPROM is enabled. Otherwise the output is always in high Z state.</string>
    <string name="elem_EEPROM_pin_OE">If this input is high, the stored value is output.</string>
    <string name="elem_GraphicCard">Graphic RAM</string>
    <string name="elem_GraphicCard_short">Gr-RAM</string>
    <string name="elem_GraphicCard_tt">Used to show a bitmap graphic. This element behaves like a RAM. In addition it
        shows its content on a graphic screen. Every pixel is represented by a memory address. The value stored defines
        the color of the pixel, using a fixed color palette. There are two screen buffers implemented to support page
        flipping. The input B selects which buffer is shown. Thus, the total memory size is dx * dy * 2 words.
    </string>
    <string name="elem_GraphicCard_pin_A">The address to read and write.</string>
    <string name="elem_GraphicCard_pin_str">If this input is high when the clock becomes high, the the data is stored.</string>
    <string name="elem_GraphicCard_pin_C">Clock</string>
    <string name="elem_GraphicCard_pin_ld">If this input is high the output is activated and the data is visible at the output.</string>
    <string name="elem_GraphicCard_pin_B">Selects the screen buffer to show.</string>
    <string name="elem_GraphicCard_pin_D">The bidirectional data connection.</string>

    <string name="elem_RAMDualAccess">RAM, Dual Port</string>
    <string name="elem_RAMDualAccess_short">RAM</string>
    <string name="elem_RAMDualAccess_tt">RAM with one port that allows to write to and read from the RAM, and a second
        read only port.
        This second port can be used to give some graphic logic access to the memory contents. In this way, a processor
        can write to the RAM, and a graphics logic can simultaneously read from the RAM.</string>
    <string name="elem_RAMDualAccess_pin_1D">Output Port 1</string>
    <string name="elem_RAMDualAccess_pin_2D">Output Port 2</string>
    <string name="elem_RAMDualAccess_pin_1A">The address at which port 1 is read or written.</string>
    <string name="elem_RAMDualAccess_pin_2A">The address used to read via port 2.</string>
    <string name="elem_RAMDualAccess_pin_C">Clock</string>
    <string name="elem_RAMDualAccess_pin_1Din">The data to be stored in the RAM.</string>
    <string name="elem_RAMDualAccess_pin_ld">If this input is high the output is activated and the data is visible at the output 1D.</string>
    <string name="elem_RAMDualAccess_pin_str">If this input is high and when the clock becomes high, the the data is stored.</string>

    <string name="elem_RegisterFile">Register File</string>
    <string name="elem_RegisterFile_short">Register</string>
    <string name="elem_RegisterFile_tt">Memory with one port that allows to write and two ports that allow to read from
        the memory simultaneously. Can be used to implement processor registers.
        Two registers can be read simultaneously and a third can be written.</string>
    <string name="elem_RegisterFile_pin_Da">Output Port a</string>
    <string name="elem_RegisterFile_pin_Db">Output Port b</string>
    <string name="elem_RegisterFile_pin_Ra">The register which is visible at port a.</string>
    <string name="elem_RegisterFile_pin_Rb">The register which is visible at port b.</string>
    <string name="elem_RegisterFile_pin_Rw">The register into which the data is written.</string>
    <string name="elem_RegisterFile_pin_we">If this input is high and when the clock becomes high, the the data is stored.</string>
    <string name="elem_RegisterFile_pin_C">Clock</string>
    <string name="elem_RegisterFile_pin_Din">The data to be stored in the register Rw.</string>

    <string name="elem_Counter">Counter</string>
    <string name="elem_Counter_short">count</string>
    <string name="elem_Counter_tt">A simple counter component. The clock input increases the counter.
        Can be reset back to 0 with the clr input.
        The number of bits can be set in the attribute dialog.</string>
    <string name="elem_Counter_pin_C">The clock input. A rising edge increases the counter.</string>
    <string name="elem_Counter_pin_clr">Synchronous reset of the counter if set to 1.</string>
    <string name="elem_Counter_pin_out">Returns the counted value.</string>
    <string name="elem_Counter_pin_ovf">Overflow output. This pin is set to 1 if the counter is on its maximal value
        and the en input is set to 1.</string>
    <string name="elem_Counter_pin_en">If set to 1 the counter is enabled!</string>

    <string name="elem_CounterPreset">Counter with preset</string>
    <string name="elem_CounterPreset_tt">A counter whose value can be set. In addition, a maximum value and a counting direction can be specified.</string>
    <string name="elem_CounterPreset_short">Counter</string>
    <string name="elem_CounterPreset_pin_out">Returns the counted value.</string>
    <string name="elem_CounterPreset_pin_ovf">Overflow output. It is set to 1 if the 'en' input is set to 1 and if the
    counter reaches its maximum value when counting up, or has reached 0 when counting down.</string>
    <string name="elem_CounterPreset_pin_C">The clock input. A rising edge increases the counter.</string>
    <string name="elem_CounterPreset_pin_clr">Synchronous reset of the counter if set to 1.</string>
    <string name="elem_CounterPreset_pin_en">If set to 1 the counter is enabled!</string>
    <string name="elem_CounterPreset_pin_dir">Specifies the counting direction. A 0 means upwards.</string>
    <string name="elem_CounterPreset_pin_ld">If set, the value at input 'in' is stored in the counter at the next clock signal.</string>
    <string name="elem_CounterPreset_pin_in">This data word is stored in the counter when ld  is set.</string>


    <!--Arithmetic -->

    <string name="elem_Add">Adder</string>
    <string name="elem_Add_short">Add</string>
    <string name="elem_Add_tt">A component for simple add calculations.
        Adds the two integer values from input a and input b (a+b).
        The result will be incremented by one if the carry input is set.</string>
    <string name="elem_Add_pin_a">First input to add.</string>
    <string name="elem_Add_pin_b">Second input to add.</string>
    <string name="elem_Add_pin_c_i">Carry input, if set the result is incremented by one.</string>
    <string name="elem_Add_pin_s">The result of the addition</string>
    <string name="elem_Add_pin_c_o">Carry output. If set there was an overflow.</string>
    <string name="elem_Sub">Subtract</string>
    <string name="elem_Sub_short">Sub</string>
    <string name="elem_Sub_tt">A component for simple subtractions.
        Subtracts binary numbers on input a and input b (a-b).
        If the carry input is set to 1 the result is decremented by 1.</string>
    <string name="elem_Sub_pin_c_i">Carry input, if set the result is decremented by one.</string>
    <string name="elem_Sub_pin_a">Input a for subtraction.</string>
    <string name="elem_Sub_pin_b">Input b for subtraction.</string>
    <string name="elem_Sub_pin_s">Output returns the result of the subtraction.</string>
    <string name="elem_Sub_pin_c_o">Output returns 1 if an overflow occurred.</string>
    <string name="elem_Mul">Multiply</string>
    <string name="elem_Mul_short">Mul</string>
    <string name="elem_Mul_tt">A component for multiplication.
        Multiplies the integer numbers on input pin a and input pin b.
        An unsigned multiplication is performed.
    </string>
    <string name="elem_Mul_pin_a">Input a for multiplication.</string>
    <string name="elem_Mul_pin_b">Input b for multiplication.</string>
    <string name="elem_Mul_pin_mul">Output for the result of the multiplication.</string>
    <string name="elem_BarrelShifter">Barrel shifter</string>
    <string name="elem_BarrelShifter_short">shift</string>
    <string name="elem_BarrelShifter_tt">A component for bit shifting.
        Shifts the input value by the number of bits given by the shift input.</string>
    <string name="elem_BarrelShifter_pin_in">Input with bits to be shifted.</string>
    <string name="elem_BarrelShifter_pin_shift">Input with shift width.</string>
    <string name="elem_BarrelShifter_pin_out">Output with shifted value.</string>
    <string name="elem_Comparator">Comparator</string>
    <string name="elem_Comparator_tt">A component for comparing bit values.
        Compares the binary numbers on input pin a and input pin b and sets the corresponding outputs.</string>
    <string name="elem_Comparator_pin_a">Input a to compare.</string>
    <string name="elem_Comparator_pin_b">Input b to compare.</string>
    <string name="elem_Comparator_pin_=">Output is 1 if input a equals input b</string>
    <string name="elem_Comparator_pin_&gt;">Output is 1 if input a is greater then input b</string>
    <string name="elem_Comparator_pin_&lt;">Output is 1 if input a is less then input b</string>
    <string name="elem_Neg">Negation</string>
    <string name="elem_Neg_short">Neg</string>
    <string name="elem_Neg_tt">Negation in the 2th complement</string>
    <string name="elem_Neg_pin_in">Input of the data word to be negated in 2th complement</string>
    <string name="elem_Neg_pin_out">Returns the result of the negation in 2th complement.</string>
    <string name="elem_BitExtender">Sign extender</string>
    <string name="elem_BitExtender_short">SignEx</string>
    <string name="elem_BitExtender_tt">Increases the bit width of a signed value keeping the values sign.
        If the input is a single bit, this bit will be output on all output bits.
    </string>
    <string name="elem_BitExtender_pin_in">Input value.
        The input bit width must be smaller than the output bit width!</string>
    <string name="elem_BitExtender_pin_out">Extended input value.
        The input bit width must be smaller than the output bit width!</string>
    <string name="elem_BitCount">Bit counter</string>
    <string name="elem_BitCount_short">Bit count</string>
    <string name="elem_BitCount_tt">Returns the number of 1-bits in the input value.</string>
    <string name="elem_BitCount_pin_in">The input which 1-bits are counted.</string>
    <string name="elem_BitCount_pin_out">Outputs the number of 1-bits.</string>


    <!-- Switches -->

    <string name="elem_DiodeForward">Diode to VDD</string>
    <string name="elem_DiodeForward_tt">A simplified unidirectional diode, used to pull a wire to VDD.
        It is used to implement a wired OR.
        So it is necessary to connect a pull down resistor to the diodes output.
        In the simulation the diode behaves like an active gate with a trivalent truth table:
        Is the input high, also the output is high. In all other cases (input is low or high z) the output is in high z state.
        So two anti parallel connected diodes can keep each other in high state, which is not possible with real diodes.
        This is an ideal diode: There is no voltage drop across a forward-biased diode.</string>
    <string name="elem_DiodeForward_pin_in">If the input is high also the output is high. In all other cases the output is in high z state.</string>
    <string name="elem_DiodeForward_pin_out">If the input is high also the output is high. In all other cases the output is in high z state.</string>
    <string name="elem_DiodeBackward">Diode to Ground</string>
    <string name="elem_DiodeBackward_tt">A simplified unidirectional diode, used to pull a wire to ground. It is used to implement a wired AND.
        So it is necessary to connect a pull up resistor to the diodes output.
        Is the input low, also the output is low. In the other cases (input is high or high z) the output is in high z state.
        So two anti parallel connected diodes can keep each other in low state, which is not possible with real diodes.
        So this is a ideal diode: There is no voltage drop across a forward-biased diode.</string>
    <string name="elem_DiodeBackward_pin_in">If the input is low also the output is low. In all other cases the output is in high z state.</string>
    <string name="elem_DiodeBackward_pin_out">If the input is low also the output is low. In all other cases the output is in high z state.</string>
    <string name="elem_Switch">Switch</string>
    <string name="elem_Switch_tt">Simple switch.
        There is no gate delay: A signal change is propagated immediately.</string>
    <string name="elem_Switch_pin_out1">One of the connections of the switch.</string>
    <string name="elem_Switch_pin_out2">One of the connections of the switch.</string>
    <string name="elem_Fuse">Fuse</string>
    <string name="elem_Fuse_tt">A fuse used to build a one time programmable memory.</string>
    <string name="elem_Fuse_pin_out1">One of the connections of the fuse.</string>
    <string name="elem_Fuse_pin_out2">One of the connections of the fuse.</string>
    <string name="elem_Relay">Relay</string>
    <string name="elem_Relay_tt">A relay is a switch which can be controlled by a coil.
        If a current flows through the coil, the switch is closed or opened.
        There is no flyback diode so the current direction does not matter.
        The switch is actuated if the inputs have different values.
        The relay behaves similar to an XOr gate.</string>
    <string name="elem_Relay_pin_in1">On of the inputs to control the relay.</string>
    <string name="elem_Relay_pin_in2">On of the inputs to control the relay.</string>
    <string name="elem_Relay_pin_out1">One of the switch outputs.</string>
    <string name="elem_Relay_pin_out2">One of the switch outputs.</string>
    <string name="elem_PFET">P-Channel FET</string>
    <string name="elem_PFET_tt">P-Channel Field Effect Transistor.
        The bulk is connected to the pos. voltage rail and the transistor is simulated without a body diode.</string>
    <string name="elem_PFET_pin_G">Gate</string>
    <string name="elem_PFET_pin_S">Source</string>
    <string name="elem_PFET_pin_D">Drain</string>
    <string name="elem_NFET">N-Channel FET</string>
    <string name="elem_NFET_tt">N-Channel Field Effect Transistor.
        The bulk is connected to ground and the transistor is simulated without a body diode.</string>
    <string name="elem_NFET_pin_G">Gate</string>
    <string name="elem_NFET_pin_S">Source</string>
    <string name="elem_NFET_pin_D">Drain</string>
    <string name="elem_FGPFET">P-Channel floating gate FET</string>
    <string name="elem_FGPFET_tt">P-Channel Floating Gate Field Effect Transistor.
        The bulk is connected to ground and the transistor is simulated without a body diode.
        If there is a charge stored in the floating gate, the fet isn't conducting even if the gate is low.
    </string>
    <string name="elem_FGPFET_pin_G">Gate</string>
    <string name="elem_FGPFET_pin_S">Source</string>
    <string name="elem_FGPFET_pin_D">Drain</string>
    <string name="elem_FGNFET">N-Channel floating gate FET</string>
    <string name="elem_FGNFET_tt">N-Channel Floating Gate Field Effect Transistor.
        The bulk is connected to ground and the transistor is simulated without a body diode.
        If there is a charge stored in the floating gate, the fet isn't conducting even if the gate is high.</string>
    <string name="elem_FGNFET_pin_G">Gate</string>
    <string name="elem_FGNFET_pin_S">Source</string>
    <string name="elem_FGNFET_pin_D">Drain</string>
    <string name="elem_TransGate">Transmission-Gate</string>
    <string name="elem_TransGate_tt">A real transmission-gate is build from only two transistors.
        Therefore, it is often used to save transistors during implementation on silicon.</string>
    <string name="elem_TransGate_pin_A">input A</string>
    <string name="elem_TransGate_pin_B">input B</string>
    <string name="elem_TransGate_pin_S">control input.</string>
    <string name="elem_TransGate_pin_~S">inverted control input</string>

    <!-- HDL Gen -->
    <string name="errMsgWithLine">Line {0} : {1}</string>
    <string name="notClosedBlockComment">Unterminated block comment</string>
    <string name="invalidCharacter">Invalid character ''{0}''</string>
    <string name="missingDoubleQuote">Missing double quote in string literal</string>
    <string name="invalidHexConstant">Invalid hex constant</string>
    <string name="unexpectedStartOfStatement">Unexpected token ''{0}''. Expected '{', if, while, for, printf, output literal or identifier.</string>
    <string name="unexpectedToken">Unexpected token ''{0}'', expected ''{1}''</string>
    <string name="unpextedTokenInChangeStmt">Unexpected token ''{0}'', expected =, ++, --</string>
    <string name="unexpectedTokenInPrimaryExpr">Unexpected ''{0}'', expected +, -, ~, !, constant, string literal or identifier</string>
    <string name="invalidBinaryOperator">Invalid binary operator ''{0}''</string>
    <string name="tkIdentDesc">identifier</string>
    <string name="invalidIndexInArrayAccess">Negative index in array access is not allowed</string>
    <string name="variableNotDefined">Variable ''{0}'' is not defined.</string>
    <string name="lvalueNotArray">Expression ''{0}'' is not an array</string>
    <string name="arrayIndexNotInt">Array index should be integer</string>
    <string name="lvalueNotStruct">Expression ''{0}'' is not a structure</string>
    <string name="genericVarNotArray">Variable ''generics'' should be defined as array</string>
    <string name="genericElemNotString">Elements in ''generics'' should be string</string>
    <string name="moduleNameVarNotString">Variable ''moduleName'' should be string</string>
    <string name="firstArgFormatNotString">First argument of ''format'' function should be string</string>
    <string name="invalidArgInFormatFn">Invalid argument in ''format'' function. Only integer and string allowed</string>
    <string name="invalidFunction">Invalid function ''{0}''</string>

    <!-- Misc -->

    <string name="elem_Testcase">Test case</string>
    <string name="elem_Testcase_tt">Describes a test case.
        In a test case you can describe how a circuit should behave. It can then be automatically checked whether the
        behavior of the circuit actually corresponds to this description. If this is not the case, an
        error message is shown.
    </string>
    <string name="elem_AsyncSeq">Asynchronous Timing</string>
    <string name="elem_AsyncSeq_tt">Allows configuration of the timing of an asynchronous sequential circuit such as a
        Muller-pipeline. The circuit must be started in single gate step mode and must be able to reach a stable state
        at startup. The sequential circuit can then be started interactively or with a reset gate.
        It is not allowed to use a regular clock component in this mode.</string>
    <string name="elem_PowerSupply">Power</string>
    <string name="elem_PowerSupply_tt">Has no function. Makes sure that VDD and GND are connected.
        Can be used in 74xx circuits to generate the pins for the voltage supply, which are tested for correct wiring.</string>
    <string name="elem_PowerSupply_pin_VDD">Must be connected to VDD!</string>
    <string name="elem_PowerSupply_pin_GND">Must be connected to GND!</string>
    <string name="elem_Reset">Reset</string>
    <string name="elem_Reset_pin_Reset">Reset Output.</string>
    <string name="elem_Reset_tt">The output of this component is held high during the initialisation of the circuit.
        After the circuit has stabilized the output goes to low.
        If the output is inverted it behaves the opposite way.</string>
    <string name="elem_Break">Break</string>
    <string name="elem_Break_pin_brk">Stops fast simulation if set to 1.</string>
    <string name="elem_Break_tt">If the input of this component becomes high, the fast forward clocking is stopped.
        You can use the component to implement a BRK assembly instruction.
        Then you can run a simulated processor until a BRK instruction is reached.
        Fast forward clocking can only be used if the real-time clock is disabled.</string>

    <string name="elem_External">External</string>
    <string name="elem_External_tt">Component to execute an external process to calculate the logic function.
        Is used to specify the behaviour of a component by VHDL or Verilog.
        The actual simulation of the behavior must be done with an external simulator.
        At present only the VHDL simulator ghdl is supported.
    </string>

    <string name="elem_Diode">Diode</string>
    <string name="elem_Diode_tt">Simplified bidirectional diode. It is used to implement a wired AND or a wired OR..
        This is a ideal diode: There is no voltage drop across a forward-biased diode.</string>


    <string name="error">Error</string>
    <string name="err_N_isNotInputOrOutput">Pin {0} in component {1} is not a input or output</string>
    <string name="err_aSingleClockNecessary">A single clock component is necessary. All flip-flops must use this clock signal.</string>
    <string name="err_analyseNoInputs">The circuit has no labeled inputs</string>
    <string name="err_analyseNoOutputs">The circuit has no labeled outputs</string>
    <string name="err_breakTimeOut">Break timeout after {0} cycles</string>
    <string name="err_builder_exprNotSupported">Expression {0} not supported</string>
    <string name="err_builder_operationNotSupported">Operation {0} not supported</string>
    <string name="err_burnError">More then one output is active on a wire, causing a short circuit.</string>
    <string name="err_pullUpAndDown">It is not allowed to connect a pull-up and pull-down resistor to the same net.</string>
    <string name="err_cannotAnalyse_N">Cannot analyse Node {0}</string>
    <string name="err_containsVarAndNotVar">Contains [var] and [not var]</string>
    <string name="err_duplicatePinLabel">Pin {0} in component {1} exists twice</string>
    <string name="err_element_N_notFound">Component {0} not found</string>
    <string name="err_exact_N0_valuesNecessaryNot_N1">Exact {0} valoas necessary, not {1}</string>
    <string name="err_ffNeedsToBeConnectedToClock">Flip-flop needs to be connected to the clock.</string>
    <string name="err_invalidFileFormat">Invalid file format</string>
    <string name="err_isAlreadyInitialized">Logic is already initialized</string>
    <string name="err_labelNotConnectedToNet_N">A tunnel {0} is not connected!</string>
    <string name="err_moreThenOneClocksFound">There are more then one clock</string>
    <string name="err_needs_N0_bits_found_N2_bits">There are {0} bits needed, but {1} bits found</string>
    <string name="err_netOfPin_N_notFound">Net of pin {0} not found</string>
    <string name="err_noClockFound">No clock found in logic</string>
    <string name="err_noInputsAvailable">No inputs available to set</string>
    <string name="err_noShapeFoundFor_N">No shape found for component {0}</string>
    <string name="err_noValueSetFor_N0_atElement_N1">No value set for {0} at component {1}</string>
    <string name="err_notAllOutputsSameBits">Not all connected outputs have the same bit count</string>
    <string name="err_notAllOutputsSupportHighZ">If multiple outputs are connected together, all of them have to be three-state outputs.</string>
    <string name="err_noOutConnectedToWire">No output connected to a wire: {0}</string>
    <string name="err_oneResultIsRequired">Table to small: One result is required!</string>
    <string name="err_output_N_notDefined">Output {0} not defined</string>
    <string name="err_pinMap_NoNameForPin_N">No label for pin {0}</string>
    <string name="err_pinMap_Pin_N_AssignedTwicePin">Pin {0} assigned twice!</string>
    <string name="err_pinMap_noEqualsfound">No = found!</string>
    <string name="err_pinMap_pin_N0_isNotAnInput">Pin {0} is not an input!</string>
    <string name="err_pinMap_pin_N0_isNotAnOutput">Pin {0} is not an output!</string>
    <string name="err_pinMap_toMannyInputsDefined">To many inputs used!</string>
    <string name="err_pinMap_toMannyOutputsDefined">To many outputs used!</string>
    <string name="err_pinNotPresent">Pin not present</string>
    <string name="err_pinWithoutName">Found a pin without a label.</string>
    <string name="err_clockWithoutName">Found a clock without a label. If a clock is embedded also the clock needs a label.</string>
    <string name="err_pin_N0_atElement_N1_notFound">Pin {0} not found at component {1}</string>
    <string name="err_pin_N_notFound">Pin {0} not found</string>
    <string name="err_pin_N_unknown">Pin {0} unknown</string>
    <string name="err_seemsToOscillate">Logic seems to oscillate.
        To analyse you can run the circuit in single gate step mode.</string>
    <string name="err_portIsInUse">The remote port is in use! Is there an other instance running?</string>
    <string name="err_selectorInputCountMismatch">Number of inputs does not match selector bit count</string>
    <string name="err_spitterDefSyntaxError">Syntax error in splitter definition {0}</string>
    <string name="err_splitterBitsMismatch">Bit count of splitter is not matching</string>
    <string name="err_splitterNotAllBitsDefined">Not all input bits are defined!</string>
    <string name="err_splitterNotUnambiguously">Input bits are defined several times!</string>
    <string name="err_spitterToManyBits">Only 64 bits allowed in splitter!</string>
    <string name="err_tableBecomesToSmall">Two inputs are required!</string>
    <string name="err_toManyInputs_max_N0_is_N1">To many variables (inputs+flip-flops), allowed are {0} but {1} are found.</string>
    <string name="err_toManyInputsIn_N0_max_N1_is_N2">To many variables used in {0},
        allowed are {1} variables but {2} are found.</string>
    <string name="err_varNotAllowedInCUPL_N">Variable {0} is not allowed in CUPL source!</string>
    <string name="err_varNotDefined_N">Variable {0} not defined</string>
    <string name="err_parserUnexpectedToken_N">Unexpected Token {0}</string>
    <string name="err_parserMissingClosedParenthesis">Missing closed parenthesis</string>
    <string name="err_notANumber_N0_inLine_N1">Value {0} in line {1} is not a number!</string>
    <string name="err_testDataExpected_N0_found_N1_numbersInLine_N2">Expected {0} but found {1} values in line {2}!</string>
    <string name="err_unexpectedToken_N0_inLine_N1">Unexpected token ({0}) in line {1}.</string>
    <string name="err_variable_N0_notFound">Variable {0} not found!</string>
    <string name="err_noTestInputSignalsDefined">No input signals defined in test vector!</string>
    <string name="err_noTestOutputSignalsDefined">No output signals defined in test vector!</string>
    <string name="err_noTestData">Not test data found.</string>
    <string name="err_remoteExecution">Error during execution of a remote command</string>
    <string name="err_pullUpAndDownNotAllowed">It's not allowed to connect a pull up and a pull down resistor to a single wire.</string>
    <string name="err_openingDocumentation">Could not open the browser.</string>
    <string name="err_couldNotCreateFolder_N0">Could not create folder &quot;{0}&quot;!</string>
    <string name="err_switchHasNoNet">It is not allowed to connect only inputs to a switch.</string>
    <string name="err_file_N0_ExistsTwiceBelow_N1">The file {0} exists multiple times below {1}.</string>
    <string name="err_couldNotFindIncludedFile_N0">Could not find the file {0}.</string>
    <string name="err_postProcessErrorIn_N0">Error during execution of &quot;{0}&quot;.</string>
    <string name="err_processDoesNotTerminate_N">The process &quot;{0}&quot; does not return!</string>
    <string name="err_processExitedWithError_N1_N2">The process returns the non zero value {0}: {1}</string>
    <string name="err_errorRunningFitter">Error starting the external fitter!</string>
    <string name="err_noExpressionsAvailable">There are no minimized equations!</string>
    <string name="err_varName_N_UsedTwice">The variable {0} is used twice!</string>
    <string name="err_fileNeedsToBeSaved">The file needs to be saved!</string>
    <string name="err_recursiveNestingAt_N0">The circuit {0} imports itself!</string>
    <string name="err_minimizationFailed">The result of the minimization is not correct!
        The names of the variables may not be unique.</string>
    <string name="err_toManyIterations">To many iterations in a loop.</string>
    <string name="err_diodeNeedsPullUpResistorAtOutput">Diode needs a pull up resistor at its output!</string>
    <string name="err_diodeNeedsPullDownResistorAtOutput">Diode needs a pull down resistor at its output!</string>
    <string name="err_testSignal_N_notFound">Test signal {0} not found in the circuit!</string>
    <string name="err_toManyBits_Found_N0_maxIs_N1">Only {1} bits allowed, but {0} bits found!</string>
    <string name="err_MultiBitFlipFlopFound">Flip-flops with more then one bits are not allowed!</string>
    <string name="err_invalidTransmissionGateState">The two control inputs of a transmission gate must be inverted!</string>
    <string name="err_nameUsedTwice_N">Signal {0} is used twice!</string>
    <string name="err_errorParsingTestdata">Error parsing the test data.</string>
    <string name="err_backtrackOf_N_isImpossible">The model component {0} can not be analysed.</string>
    <string name="err_errorInPowerSupply">Error in wiring of power supply at {0}.</string>
    <string name="err_pinIsNotANumber_N">The pin nummer {0} is not a integer!</string>
    <string name="err_vhdlExporting">Error during export to VHDL.</string>
    <string name="err_vhdlNoEntity_N">No VHDL code for {0} available!</string>
    <string name="err_vhdlPin_N_hasNoNumber">Pin {0} has no number!</string>
    <string name="err_vhdlErrorWritingTestBench">Error creating a test bench!</string>
    <string name="err_vhdlValuesOfType_N_notAllowed">Values of typ {0} are not allowed!</string>
<<<<<<< HEAD
    <string name="err_vhdlANameIsMissing">A name is missing. Have e.g. all pins a name?</string>
    <string name="err_verilogExporting">Error during export to Verilog.</string>
    <string name="err_verilogNoElement_N">No Verilog code for {0} available!</string>
=======
    <string name="err_vhdlANameIsMissing">A name is missing. Have e.g. all pins a label set?</string>
>>>>>>> ebc596e3
    <string name="err_toManyVars">To many variables!</string>
    <string name="err_invalidExpression">Invalid expression!</string>
    <string name="err_function_N0_notFoundInLine_N1">Function {0} not found in line {1}!</string>
    <string name="err_wrongNumOfArgsIn_N0_InLine_N1_found_N2_expected_N3">Number of arguments in function {0} in line {1} not correct (found {2}, expected {3})!</string>
    <string name="err_invalidValue_N0_inFunction_N1">Invalid value {0} in function {1}!</string>
    <string name="err_Node_N_isAComponent">The name {0} is not a path element.</string>
    <string name="err_loadingLibrary">Error during loading of a library.</string>
    <string name="err_noManifestFound">The JAR file contains no manifest!</string>
    <string name="err_noMainFoundInManifest">The manifest does not contain a Main-Class entry!</string>
    <string name="err_mainClass_N_NotFound">Could not find the class {0}!</string>
    <string name="err_couldNotInitializeMainClass_N">Could not create an instance of the class {0}!</string>
    <string name="err_notMoreOutBitsThanInBits">There must be more input bits than output bits!</string>
    <string name="err_constantsNotAllowed">It is not possible to set physical pins to constant values!</string>
    <string name="err_invalidNumberFormat_N_N">The string {0} is not a valid number (pos {1})!</string>
    <string name="err_invalidPinName_N">The name &quot;{0}&quot; is not allowed!</string>
    <string name="err_whiteSpaceNotAllowedInTT2Name">No white space is allowed in the name of the TT2 file!</string>
    <string name="err_tableHasToManyResultColumns">The table has too many columns!</string>
    <string name="err_errorExportingZip">Error writing the zip file.</string>
    <string name="err_moreThanOneFastClock">Only one clock component with high frequency is allowed.</string>
    <string name="err_circuitHasCycles">The circuit contains cycles. It's not possible to analyze such a circuit.
        Cycles arise if an output of a gate is fed back to one of the inputs of the same gate.
        The use of switches, FETs or relays also causes cycles.</string>
    <string name="err_monoflopRequiresOneClock">If a monoflop is used, there must be exactly one clock component!</string>
    <string name="err_centralDefinedRomsAreNotSupported">ROM's defined in the settings are not supported!</string>
    <string name="err_couldNotCreateElement_N">Could not create a component of type {0}!</string>

    <string name="err_errorWritingDataToProcess">Could not write values to the external process!</string>
    <string name="err_errorReadingDataToProcess">Could not write values from the external process!</string>
    <string name="err_errorCreatingProcess">Could not create the external process!</string>
    <string name="err_timeoutReadingData_O">Timeout reading data from external process!
        {0}</string>
    <string name="err_notEnoughDataReceived_O">Not enough data received!
        {0}</string>
    <string name="err_invalidCharacterReceived_N_O">The received text contains an invalid character: {0}!
        {1}</string>
    <string name="err_processTerminatedUnexpected_O">The process has terminated unexpected!
        {0}</string>
    <string name="err_couldNotTerminateProcess">Could not terminate the process!</string>
    <string name="err_couldNotStartProcess_N">Could not start process: {0}</string>
    <string name="err_exitValueNotNull_N_O">Application exit status was not 0 but {0}:
        {1}</string>
    <string name="err_canOnlyExportExternalVHDL">External code can only be exported if it is VHDL!</string>
    <string name="err_ifExternalComponentIsUsedTwiceCodeMustBeIdentical_N">If an external component is used multiple times, the code must be identical! Effects: {0}</string>
    <string name="err_writingToStdOut_O">Could not write to stdOut:
        {0}</string>
    <string name="err_ghdlNotInstalled">
        The VHDL simulator ghdl does not seem to be installed. Install ghdl (http://ghdl.free.fr/) and try again. If there are still problems, check the path to the ghdl executable in the Digital settings.
    </string>
    <string name="err_errorAnalysingCircuit_N">Error analysing the circuit: {0}</string>
    <string name="err_romNeedsALabelToBeExported">Every ROM needs a unique label to be exported!</string>
    <string name="err_counterNeedsMoreBits">The counter needs at least two bits.</string>
    <string name="err_namesAreNotUnique_N">The name "{0}" is  not unique!</string>
    <string name="err_clocksNotAllowedInAsyncMode">Clock elements can not be used in asynchronous mode.</string>

    <string name="key_AddrBits">Address Bits</string><!-- ROM, RAMDualPort, RAMSinglePort, RAMSinglePortSel, EEPROM -->
    <string name="key_AddrBits_tt">Number of address bits used.</string>
    <string name="key_Bits">Data Bits</string><!-- And, NAnd, Or, NOr, XOr, XNOr, Not, LookUpTable, Delay, Out, In, Ground, VDD, Const, PullUp, PullDown, Driver, DriverInvSel, Multiplexer, Demultiplexer, D_FF, D_FF_AS, Register, ROM, RAMDualPort, RAMSinglePort, RAMSinglePortSel, EEPROM, GraphicCard, Counter, Add, Sub, Mul, BarrelShifter, Comparator, Neg, BitCount, Switch, Relay, PFET, NFET, FGPFET, FGNFET, TransGate -->
    <string name="key_Bits_tt">Number of data bits used.</string>
    <string name="key_Color">Color</string><!-- LED, LightBulb, Seven-Seg, Seven-Seg-Hex, LedMatrix -->
    <string name="key_Color_tt">The Color of the element.</string>
    <string name="key_backgroundColor">Background color</string>
    <string name="key_backgroundColor_tt">Background color of the circuit when it is embedded in another circuit. Is not used for DIL packages.</string>
    <string name="key_Cycles">Timeout cycles</string><!-- Break -->
    <string name="key_Cycles_tt">If this amount of cycles is reached without a break signal, an error is created.</string>
    <string name="key_Data">Data</string><!-- LookUpTable, ROM, EEPROM -->
    <string name="key_Data_tt">The values stored in this element.</string>
    <string name="key_Default">Default</string><!-- Demultiplexer, RS_FF, JK_FF, D_FF, T_FF, JK_FF_AS, D_FF_AS -->
    <string name="key_Default_tt">This value is set if the circuit is started.
        At the demultiplexer, this value is set for the non-selected outputs.</string>
    <string name="key_InDefault">Default</string><!-- In -->
    <string name="key_InDefault_tt">This value is set if the circuit is started. A "Z" means high-z state.</string>
    <string name="key_isHighZ">Is three-state input</string><!-- In, Splitter -->
    <string name="key_isHighZ_tt">If set the input is allowed to be in high-z state. At the input component this is
        also allowed if high-z ("Z") is set as the default value.</string>
    <string name="key_Description">Description</string><!-- Out, In, Text -->
    <string name="key_Description_tt">A short description of this element and its usage.</string>
    <string name="key_Frequency">Frequency/Hz</string><!-- Clock -->
    <string name="key_Frequency_tt">The real time frequency used for the real time clock</string>
    <string name="key_IEEEShapes">Use IEEE 91-1984 shapes</string>
    <string name="key_IEEEShapes_tt">Use IEEE 91-1984 shapes instead of rectangular shapes</string>
    <string name="key_Inputs">Number of Inputs</string><!-- And, NAnd, Or, NOr, XOr, XNOr, LookUpTable -->
    <string name="key_Inputs_tt">The Number of Inputs used. Every input needs to be connected.</string>
    <string name="key_Label">Label</string><!-- Out, LED, In, Clock, Button, Probe, LightBulb, LedMatrix, RotEncoder, Keyboard, Terminal, RS_FF, JK_FF, D_FF, T_FF, JK_FF_AS, D_FF_AS, Register, ROM, RAMDualPort, RAMSinglePort, RAMSinglePortSel, EEPROM, GraphicCard, Counter, Add, Sub, Mul, BarrelShifter, Comparator, Switch, Relay, PFET, NFET, FGPFET, FGNFET, Testcase, PowerSupply, Reset, Break -->
    <string name="key_Label_tt">The name of this element.</string>
    <string name="key_Size">Size</string><!-- LED -->
    <string name="key_Size_tt">The size of the LED in the circuit.</string>
    <string name="key_Language">Language</string>
    <string name="key_Language_tt">Language of the GUI. Will only take effect after a restart.</string>
    <string name="key_NetName">Net name</string><!-- Tunnel -->
    <string name="key_NetName_tt">All nets with identical name are connected together.</string>
    <string name="key_InputSplitting">Input Splitting</string><!-- Splitter -->
    <string name="key_InputSplitting_tt">If e.g. four bits, two bits and two further bits are to be used as inputs,
        this can be configured with "4,2,2". The number indicates the number of bits. For convenience, the asterisk
        can be used: 16 bits can be configured with "[Bits]*[Number]" as "1*16".
        It is also possible to specify the bits to be used directly and in any order.
        For example, "4-7,0-3" configures bits 4-7 and 0-3. This notation allows any bit arrangement.
        The input bits must be specified completely and unambiguously.</string>
    <string name="key_OutputSplitting">Output splitting</string><!-- Splitter -->
    <string name="key_OutputSplitting_tt">If e.g. four bits, two bits and two further bits are to be used as outputs,
        this can be configured with "4,2,2". The number indicates the number of bits. For convenience, the asterisk
        can be used: 16 bits can be configured with "[Bits]*[Number]" as "1*16".
        It is also possible to specify the bits to be used directly and in any order.
        For example, "4-7,0-3" configures bits 4-7 and 0-3. This notation allows any bit arrangement.
        Output bits can also be output several times: "0-7,1-6,4-7"</string>
    <string name="key_SelectorBits">Number of Selector Bits</string><!-- Multiplexer, Demultiplexer, Decoder -->
    <string name="key_SelectorBits_tt">Number of bits used for the selector input.</string>
    <string name="key_Signed">Signed</string><!-- Comparator -->
    <string name="key_Signed_tt">If selected the comparison is performed with signed (2th complement) values.</string>
    <string name="key_Closed">Closed</string><!-- Switch -->
    <string name="key_Closed_tt">Sets the initial state of the switch.</string>
    <string name="key_Value">Value</string><!-- Const -->
    <string name="key_Value_tt">The value of the constant.</string>
    <string name="key_Width">Width</string>
    <string name="key_Width_tt">With of symbol if this circuit is used as an component in an other circuit.</string>
    <string name="key_autoReload">Reload at model start</string><!-- ROM -->
    <string name="key_autoReload_tt">Reloads the hex file every time the model is started.</string>
    <string name="key_flipSelPos">Flip selector position</string><!-- Driver, DriverInvSel, Multiplexer, Demultiplexer, Decoder -->
    <string name="key_flipSelPos_tt">This option allows you to move te selector pin to the opposite side of the plexer.</string>
    <string name="key_intFormat">Number Format</string><!-- Probe -->
    <string name="key_intFormat_tt">The format used to show the numbers.</string>
    <string name="key_intFormat_ascii">ascii</string>
    <string name="key_intFormat_bin">bin</string>
    <string name="key_intFormat_dec">decimal</string>
    <string name="key_intFormat_decSigned">signed decimal</string>
    <string name="key_intFormat_def">default</string>
    <string name="key_intFormat_hex">hex</string>
    <string name="key_barrelSigned">shift input has sign</string><!-- BarrelShifter -->
    <string name="key_barrelSigned_tt">shift input data has two complement format</string>
    <string name="key_barrelShifterMode">Mode</string><!-- BarrelShifter -->
    <string name="key_barrelShifterMode_tt">Mode of barrel shifter</string>
    <string name="key_barrelShifterMode_logical">Logical</string>
    <string name="key_barrelShifterMode_rotate">Rotate</string>
    <string name="key_barrelShifterMode_arithmetic">Arithmetic</string>
    <string name="key_direction">Direction</string><!-- BarrelShifter -->
    <string name="key_direction_tt">Set direction.</string>
    <string name="key_direction_left">left</string>
    <string name="key_direction_right">right</string>
    <string name="key_maxStepCount">Max number of steps to show</string><!-- Data -->
    <string name="key_maxStepCount_tt">The maximal number of values stored.
        If the maximum number is reached, the oldest values are discarded.</string>
    <string name="key_microStep">Show single gate steps</string><!-- Data -->
    <string name="key_microStep_tt">Shows all single step steps in the graphic.</string>
    <string name="key_rotation">Rotation</string><!-- And, NAnd, Or, NOr, XOr, XNOr, Not, LookUpTable, Delay, Out, LED, In, Clock, Button, Probe, LightBulb, LedMatrix, RotEncoder, Keyboard, Terminal, Ground, VDD, Const, Tunnel, Splitter, PullUp, PullDown, Driver, DriverInvSel, Multiplexer, Demultiplexer, Decoder, RS_FF, JK_FF, D_FF, T_FF, JK_FF_AS, D_FF_AS, Register, ROM, RAMDualPort, RAMSinglePort, RAMSinglePortSel, EEPROM, GraphicCard, Counter, Add, Sub, Mul, BarrelShifter, Comparator, Neg, BitCount, DiodeForward, DiodeBackward, Switch, Fuse, Relay, PFET, NFET, FGPFET, FGNFET, TransGate, PowerSupply, Reset, Break -->
    <string name="key_rotation_tt">The orientation of the Element in the circuit.</string>
    <string name="key_runRealTime">Start real time clock</string><!-- Clock -->
    <string name="key_runRealTime_tt">If enabled the runtime clock is started when the circuit is started</string>
    <string name="key_showDataGraph">Show measurement graph at simulation start</string>
    <string name="key_showDataGraph_tt">When the simulation is started, a graph with the measured values is shown.</string>
    <string name="key_showDataGraphMicro">Show measurement graph in single gate step mode at simulation start</string>
    <string name="key_showDataGraphMicro_tt">When the simulation is started, a graph with the measured values in the
        gate step mode is shown. All gate changes are included in the graph.</string>
    <string name="key_showDataTable">Show measurement values at simulation start</string>
    <string name="key_showDataTable_tt">When the simulation is started, a table with the measured values is shown.</string>
    <string name="key_termHeight">Lines</string><!-- Terminal -->
    <string name="key_termHeight_tt">The number of lines to show.</string>
    <string name="key_termWidth">Characters per line</string><!-- Terminal -->
    <string name="key_termWidth_tt">The number of characters shown in a single line.</string>
    <string name="key_valueIsProbe">Use as measurement value</string><!-- RS_FF, JK_FF, D_FF, T_FF, JK_FF_AS, D_FF_AS, Register -->
    <string name="key_valueIsProbe_tt">Is set the value is a measurement value and appears in the graph and data table.
        In addition, a label must be specified that can serve as identification of the value.</string>
    <string name="key_Testdata">Test data</string><!-- Testcase -->
    <string name="key_Testdata_tt">The description of the test case.
        Details of the syntax can be found in the help dialog of the test data editor.</string>
    <string name="key_graphicWidth">Width in pixels</string><!-- GraphicCard -->
    <string name="key_graphicWidth_tt">The screen width in pixels.</string>
    <string name="key_graphicHeight">Height in pixels</string><!-- GraphicCard -->
    <string name="key_graphicHeight_tt">The screen height in pixels.</string>
    <string name="key_isProgramMemory">Program Memory</string><!-- ROM -->
    <string name="key_isProgramMemory_tt">Makes this ROM to program memory. So it can be accessed by an external IDE.</string>
    <string name="key_Blown">Programmed</string><!-- DiodeForward, DiodeBackward, Fuse, FGPFET, FGNFET -->
    <string name="key_Blown_tt">If set a diode is "blown" or "programmed".
        At a floating gate FET the floating gate is charged.
        You can change this setting with the key 'p'.</string>
    <string name="key_ExpressionFormat">Format</string>
    <string name="key_ExpressionFormat_tt">Screen format of expressions.</string>
    <string name="key_relayNormallyClosed">Relay is normally closed.</string><!-- Relay -->
    <string name="key_relayNormallyClosed_tt">If set the relay is closed if the input is low.</string>
    <string name="key_commonCathode">Common Cathode</string><!-- Seven-Seg -->
    <string name="key_commonCathode_tt">If selected the common cathode input is also simulated.</string>
    <string name="key_ledPersistence">Avoid Flicker</string><!-- Seven-Seg, LedMatrix -->
    <string name="key_ledPersistence_tt">It is not possible to increase the frequency so much that the flickering disappears.
        With this option you can stabilize the display by keeping the LEDs on until the common cathode goes down again.
        This simulates a frequency above the critical flicker fusion frequency.</string>
    <string name="key_atf1502Fitter">ATF15xx Fitter</string>
    <string name="key_atf1502Fitter_tt">Path to the fitter for the ATF15xx.
        Enter the directory which countains the fit15xx.exe files provided by ATMEL.</string>
    <string name="key_pin">Pin number</string>
    <string name="key_pin_tt">An empty field means this signal is not assigned to a pin.</string>
    <string name="key_rowDataBits">Rows</string><!-- LedMatrix -->
    <string name="key_rowDataBits_tt">Specifies the number of rows by specifying the number of bits of the row word.</string>
    <string name="key_colAddrBits">Address bits of columns</string><!-- LedMatrix -->
    <string name="key_colAddrBits_tt">Addresses the individual columns. Three bits means eight columns.</string>
    <string name="key_lockedMode">Modification locked</string>
    <string name="key_lockedMode_tt">The circuit is locked. It is possible to configure diodes and FGF-FETs.</string>
    <string name="key_isDIL">DIL package</string>
    <string name="key_isDIL_tt">If set, this circuit is shown in a DIL package.
        To assign the pins correctly, the pin numbers must be set on all inputs and outputs.</string>
    <string name="key_pinNumber">Pin number</string><!-- Out, In, Clock -->
    <string name="key_pinNumber_tt">Number of this pin. Used for the representation of a circuit as a DIL package and
        the pin assignment when programming a CPLD.
        If there are several bits, all pin numbers can be specified as a comma-separated list.</string>
    <string name="key_pinCount">Number of DIL pins</string>
    <string name="key_pinCount_tt">Number of pins. A zero means that the number od pins is determined automatically.</string>
    <string name="key_defTreeSelect">Component tree view is visible at startup.</string>
    <string name="key_defTreeSelect_tt">If set, the component tree view is enabled at startup.</string>
    <string name="key_inverterConfig">inverted Inputs</string><!-- And, NAnd, Or, NOr, XOr, XNOr, RS_FF, JK_FF, D_FF, T_FF, JK_FF_AS, D_FF_AS, Counter -->
    <string name="key_inverterConfig_tt">You can select the inputs that are to be inverted.</string>
    <string name="key_fontSize">Menus Font Size [%]</string>
    <string name="key_fontSize_tt">Size of the fonts used in the menu in percent of the default size.</string>
    <string name="key_withEnable">Enable Input</string><!-- T_FF -->
    <string name="key_withEnable_tt">If set an enable input (T) is available.</string>
    <string name="key_unidirectional">Unidirectional</string><!-- PFET, NFET -->
    <string name="key_unidirectional_tt">Unidirectional transistors propagate a signal only from source to drain. They are
        much faster to simulate than bidirectional transistors. Since there is no feedback from drain to source, in this
        mode, the transistor can not short the connected wires when it is conducting. Thus, this mode is necessary to
        simulate certain CMOS circuits.</string>
    <string name="key_activeLow">Active Low</string><!-- Button -->
    <string name="key_activeLow_tt">If selected the output is low if the component is active.</string>
    <string name="key_libraryPath">Library</string>
    <string name="key_libraryPath_tt">Folder which contains the library with predefined sub circuits.
        Contains, for example, the components of the 74xx series. You also can add your own circuits by storing
        them at this location.</string>
    <string name="key_grid">Show Grid</string>
    <string name="key_grid_tt">Shows a grid in the main window.</string>
    <string name="key_mapToKey">Map to keyboard</string><!-- Button -->
    <string name="key_mapToKey_tt">Button is mapped to the keyboard.
        To use the cursor keys use UP, DOWN, LEFT or RIGHT as label.</string>
    <string name="key_jarPath">Java library</string>
    <string name="key_jarPath_tt">A jar file containing additional components implemented in java.</string>
    <string name="key_showWireBits">Shows the number of wires on a bus.</string>
    <string name="key_showWireBits_tt">CAUTION: The value is only updated when the simulation starts.</string>
    <string name="key_inputBits">Input Bit Width</string><!-- BitExtender -->
    <string name="key_inputBits_tt">The number of output bits must be greater than the number of input bits.</string>
    <string name="key_outputBits">Output Bit Width</string><!-- BitExtender -->
    <string name="key_outputBits_tt">The number of output bits must be greater than the number of input bits.</string>
    <string name="key_textFontSize">Font Size</string>
    <string name="key_textFontSize_tt">Sets the font size to use for this text.</string>
    <string name="key_delayTime">Duration</string>
    <string name="key_delayTime_tt">Delay time in units of the common gate propagation delay.</string>
    <string name="key_invertOutput">inverted output</string>
    <string name="key_invertOutput_tt">If selected the output is inverted.</string>
    <string name="key_timerDelay">Pulse Width</string>
    <string name="key_timerDelay_tt">The puls width is measured in clock cycles.</string>
    <string name="key_splitterSpreading">Spreading</string>
    <string name="key_splitterSpreading_tt">Configures the spread of the inputs and outputs in the circuit.</string>
    <string name="key_romContent">Content of ROM's</string>
    <string name="key_romContent_tt">Content of all used ROM's</string>

    <string name="key_applicationType">Application</string>
    <string name="key_applicationType_tt">Defines which application to use.</string>
    <string name="key_applicationType_Generic">Generic</string>
    <string name="key_applicationType_GHDL">GHDL</string>
    <string name="key_externalInputs">Inputs</string>
    <string name="key_externalInputs_tt">The inputs of the external process.
        It is a comma-separated list of signal names. For each signal name, with a colon separated, a number of bits
        can be specified. The inputs of an 8-bit adder could thus be described as "a:8,b:8,c_in".</string>
    <string name="key_externalOutputs">Outputs</string>
    <string name="key_externalOutputs_tt">The outputs of the external process.
        It is a comma-separated list of signal names. For each signal name, with a colon separated, a number of bits
        can be specified. The outputs of an 8-bit adder could thus be described as "s:8,c_out".</string>
    <string name="key_Code">Programcode</string>
    <string name="key_Code_tt">The programm code to be executed by the external application.</string>
    <string name="key_ghdlPath">GHDL</string>
    <string name="key_ghdlPath_tt">Path to the executable ghdl file. Only necessary if you want to use ghdl to simulate
        components defined with vhdl.</string>
<<<<<<< HEAD
    <string name="key_iverilogPath">iverilog</string>
    <string name="key_iverilogPath_tt">Path to the executable iverilog file. Only necessary if you want to use iverilog to simulate
        components defined with verilog.</string>
=======
    <string name="key_maxValue">Maximum Value</string>
    <string name="key_maxValue_tt">If a zero is entered, the maximum possible value is used (all bits are one).</string>

    <string name="key_dipDefault">Output is High</string>
    <string name="key_dipDefault_tt">The default output value of the DIP switch when the simulation starts.</string>

    <string name="key_macMouse">Use MacOS mouse clicks.</string>
    <string name="key_macMouse_tt">Uses CTRL-click instead of right-click.</string>
    <string name="key_noComponentToolTips">No tool tips for components on the main panel.</string>
    <string name="key_noComponentToolTips_tt">If set, no tool tips for the components on the main panel are displayed.
        Especially in a presentation, these tool tips can be very annoying.</string>

    <string name="key_ATMISP">ATMISP</string>
    <string name="key_ATMISP_tt">Path to the executable file ATMISP.exe. If set, the ATMISP software can be started automatically!</string>

    <string name="key_customShape">Custom Shape</string>
    <string name="key_customShape_tt">Import of a SVG-file</string>

    <string name="key_useDefShape">Use Default Shape</string>
    <string name="key_useDefShape_tt">Use the default shape instead of using the DIL or custom shape configured in the circuit.</string>
>>>>>>> ebc596e3

    <string name="mod_insertWire">Inserted wire.</string>
    <string name="mod_insertCopied">Insert from clipboard.</string>
    <string name="mod_setKey_N0_in_element_N1">Value ''{0}'' in component ''{1}'' modified.</string>
    <string name="mod_setAttributesIn_N">Attributes of component ''{0}'' modified.</string>
    <string name="mod_wireDeleted">Wire deleted.</string>
    <string name="mod_movedOrRotatedElement_N">Component ''{0}'' moved or rotated.</string>
    <string name="mod_movedWire">Wire moved.</string>
    <string name="mod_deletedSelection">Selection deleted.</string>
    <string name="mod_insertedElement_N">Component ''{0}'' inserted.</string>
    <string name="mod_deletedElement_N">Component ''{0}'' deleted.</string>
    <string name="mod_insertedWire">Wire inserted.</string>
    <string name="mod_movedSelected">Selection moved.</string>
    <string name="mod_undo_N">Undo: {0}</string>
    <string name="mod_redo_N">Redo: {0}</string>
    <string name="mod_circuitAttrModified">Modified circuit attributes.</string>
    <string name="mod_modifiedMeasurementOrdering">Ordered measurements.</string>
    <string name="mod_set_N_BitsToSelection">Sets the number of data bits to {0} in selected components.</string>
    <string name="mod_groupEdit">Modified attributes of selected components.</string>
    <string name="mod_splitWire">Splits a single wire into two wires.</string>

    <string name="lib_Logic">Logic</string>
    <string name="lib_arithmetic">Arithmetic</string>
    <string name="lib_flipFlops">Flip-Flops</string>
    <string name="lib_io">IO</string>
    <string name="lib_memory">Memory</string>
    <string name="lib_mux">Plexers</string>
    <string name="lib_wires">Wires</string>
    <string name="lib_switching">Switches</string>
    <string name="lib_misc">Misc.</string>
    <string name="lib_more">more</string>

    <string name="menu_about">About</string>
    <string name="menu_analyse">Analysis</string>
    <string name="menu_analyse_tt">Analyses the actual circuit</string>
    <string name="menu_cut">Cut</string>
    <string name="menu_copy">Copy</string>
    <string name="menu_custom">Custom</string>
    <string name="menu_library">Library</string>
    <string name="menu_delete">Delete components</string>
    <string name="menu_delete_tt">Delete selected single component or group of components.</string>
    <string name="menu_edit">Edit</string>
    <string name="menu_editAttributes">Edit circuit attributes</string>
    <string name="menu_editAttributes_tt">These attributes effect the behavior if the circuit is included in other circuits.</string>
    <string name="menu_editSettings">Settings</string>
    <string name="menu_editSettings_tt">Edits Digitals preferences</string>
    <string name="menu_element">Stop Simulation</string>
    <string name="menu_element_tt">Stops the simulation and allows to edits the circuit.</string>
    <string name="menu_elements">Components</string>
    <string name="menu_export">Export</string>
    <string name="menu_exportPNGLarge">Export PNG large</string>
    <string name="menu_exportPNGSmall">Export PNG small</string>
    <string name="menu_exportSVG">Export SVG</string>
    <string name="menu_exportSVGLaTex">Export SVG + LaTeX</string>
    <string name="menu_exportSVGLaTexInOut">Export SVG + LaTeX + small in/out</string>
    <string name="menu_exportAnimatedGIF">Export Animated GIF</string>
    <string name="menu_fast">Run Fast</string>
    <string name="menu_fast_tt">Runs the circuit until a break is detected by the BRK component.</string>
    <string name="menu_file">File</string>
    <string name="menu_help">Help</string>
    <string name="menu_update">Update</string>
    <string name="menu_update_tt">Updates the components menu.</string>
    <string name="menu_maximize">Fit to window</string>
    <string name="menu_micro">Single gate stepping</string>
    <string name="menu_micro_tt">Runs the circuit in single gate step mode</string>
    <string name="menu_new">New</string>
    <string name="menu_new_tt">Creates a new, empty circuit.</string>
    <string name="menu_newSub">New embedded Circuit</string>
    <string name="menu_newSub_tt">Opens a new window to create a new embedded circuit, which than can be used in this circuit.</string>
    <string name="menu_open">Open</string>
    <string name="menu_openRecent">Open Recent</string>
    <string name="menu_openRecentNewWindow">Open Recent in New Window</string>
    <string name="menu_openWin">Open in New Window</string>
    <string name="menu_openWin_tt">Opens a circuit in a new window</string>
    <string name="menu_orderInputs">Order Inputs</string>
    <string name="menu_orderInputs_tt">Order the inputs for the usage as a embedded circuit</string>
    <string name="menu_orderMeasurements">Order measurement values</string>
    <string name="menu_orderMeasurements_tt">Orders the measurement values in the graphical and table view</string>
    <string name="menu_orderOutputs">Order Outputs</string>
    <string name="menu_orderOutputs_tt">Order the outputs for the usage as a embedded circuit.</string>
    <string name="menu_paste">Paste</string>
    <string name="menu_insertAsNew">Paste in new window</string>
    <string name="menu_insertAsNew_tt">The content of the clip board is pasted in a new window.</string>
    <string name="menu_rotate">Rotate</string>
    <string name="menu_sim">Simulation</string>
    <string name="menu_run">Start of Simulation</string>
    <string name="menu_run_tt">Starts the simulation of the circuit.</string>
    <string name="menu_save">Save</string>
    <string name="menu_saveAs">Save As</string>
    <string name="menu_saveData">Save Data</string>
    <string name="menu_saveData_tt">Save data as CSV file</string>
    <string name="menu_speedTest">Speed Test</string>
    <string name="menu_speedTest_tt">Performs a speed test by calculating the max. clock frequency.</string>
    <string name="menu_step">Step</string>
    <string name="menu_step_tt">Calculating a single gate step</string>
    <string name="menu_synthesise">Synthesise</string>
    <string name="menu_synthesise_tt">Generates the minimal bool expressions described by a truth table.</string>
    <string name="menu_table_N_variables">{0} variables</string>
    <string name="menu_table_create">Create</string>
    <string name="menu_table_createCUPL_tt">Creates a CUPL source file containing the define circuit.</string>
    <string name="menu_table_createTT2_tt">Creates a file containing the circuit similar to the Berkeley Logic Interchange Format (BLIF).
        After that the Atmel fitter is started to create the JEDEC file. </string>
    <string name="menu_table_createCircuit">Circuit</string>
    <string name="menu_table_createCircuit_tt">Creates a circuit which reproduces the truth table.</string>
    <string name="menu_table_createCircuitJK">Circuit with JK flip-flops</string>
    <string name="menu_table_createCircuitJK_tt">Creates a circuit which reproduces the truth table. Uses JK flip-flops.</string>
    <string name="menu_table_createNAnd">Circuit with NAnd gates</string>
    <string name="menu_table_createNAndTwo">Circuit with NAnd gates with two inputs</string>
    <string name="menu_table_createNAndTwo_tt">Use only NAnd gates with two inputs.</string>
    <string name="menu_table_createNAnd_tt">Creates a circuit which reproduces the truth table only with NAnd gates.</string>
    <string name="menu_table_createNOr">Circuit with NOr gates</string>
    <string name="menu_table_createNOrTwo">Circuit with NOr gates with two inputs</string>
    <string name="menu_table_createNOrTwo_tt">Use only NOr gates with two inputs.</string>
    <string name="menu_table_createNOr_tt">Creates a circuit which reproduces the truth table only with NOr gates.</string>
    <string name="menu_table_createTwo">Circuit with two input gates</string>
    <string name="menu_table_createTwo_tt">create circuit, use only gates with two inputs</string>
    <string name="menu_table_createThree">Circuit with three input gates</string>
    <string name="menu_table_createThree_tt">create circuit, use only gates with a maximum of three inputs</string>
    <string name="menu_table_create_hardware">Device</string>
    <string name="menu_table_create_jedec_tt">Creates a JEDEC file for the device</string>
    <string name="menu_table_exportTableLaTeX">Export LaTeX</string>
    <string name="menu_table_exportHex">Export HEX</string>
    <string name="menu_table_exportHex_tt">You can load the HEX file to a ROM or a LUT.</string>
    <string name="menu_table_new">New</string>
    <string name="menu_table_new_combinatorial">Combinatorial</string>
    <string name="menu_table_new_sequential">Sequential</string>
    <string name="menu_table_new_sequential_bidir">Sequential bidirectional</string>
    <string name="menu_table_columns">Columns</string>
    <string name="menu_table_reorder_inputs">Reorder/Delete Input Variables</string>
    <string name="menu_table_columnsAddVariable">Add Input Variable</string>
    <string name="menu_table_columnsAddVariable_tt">Adds a new input variable to the table.</string>
    <string name="menu_table_reorder_outputs">Reorder/Delete Output Columns</string>
    <string name="menu_table_columnsAdd">Add Output Column</string>
    <string name="menu_table_columnsAdd_tt">Adds a new result column to the table.</string>
    <string name="menu_table_set">Set</string>
    <string name="menu_table_setXTo0">Set X to 0</string>
    <string name="menu_table_setXTo0_tt">Sets the Don't Cares to 0.</string>
    <string name="menu_table_setXTo1">Set X to 1</string>
    <string name="menu_table_setXTo1_tt">Sets the Don't Cares to 1.</string>
    <string name="menu_table_JK">Create J/K Expressions</string>
    <string name="menu_table_setAllToX">Set all to X</string>
    <string name="menu_table_setAllToX_tt">Set all values to "don't care".</string>
    <string name="menu_table_setAllTo0">Set all to 0</string>
    <string name="menu_table_setAllTo0_tt">Set all values to zero.</string>
    <string name="menu_table_setAllTo1">Set all to 1</string>
    <string name="menu_table_setAllTo1_tt">Set all values to one.</string>
    <string name="menu_terminalDelete">Delete</string>
    <string name="menu_terminalDelete_tt">Delete the terminals content.</string>
    <string name="menu_view">View</string>
    <string name="menu_zoomIn">Zoom In</string>
    <string name="menu_zoomOut">Zoom Out</string>
    <string name="menu_expression">Expression</string>
    <string name="menu_expression_tt">Create a circuit from an expression.</string>
    <string name="menu_runTests">Run Tests</string>
    <string name="menu_runTests_tt">Runs all test cases in the circuit</string>
    <string name="menu_actualToDefault">Set Inputs</string>
    <string name="menu_actualToDefault_tt">Use actual input values as new default values.</string>
    <string name="menu_restoreAllFuses">Reset all diodes and FGFETs</string>
    <string name="menu_restoreAllFuses_tt">Resets all diodes (fuses) and FGFETs to the "not programed" state. The actual fuse configuration is lost!</string>
    <string name="menu_programDiode">Program diode</string>
    <string name="menu_help_elements">Components</string>
    <string name="menu_help_elements_tt">Shows a list of all available components.</string>
    <string name="menu_viewHelp">Help Dialog</string>
    <string name="menu_viewHelp_tt">Shows the help dialog describing the actual circuit.</string>
    <string name="menu_probe_memory">Memory</string>
    <string name="menu_probe_memory_tt">Shows the content of memory components.</string>
    <string name="menu_treeSelect">Component Tree View</string>
    <string name="menu_treeSelect_tt">Shows a tree view of available components at the left side.</string>
    <string name="menu_karnaughMap">K-Map</string>
    <string name="menu_karnaughMap_tt">Shows a K-map representation of the Table!</string>

    <string name="menu_special">Special 74xx Funtions</string>
    <string name="menu_addPrefix">Add IO-Prefix</string>
    <string name="menu_addPrefix_tt">A prefix is added to all selected inputs and outputs.
        Is used to simplify the doubling of circuits within a 74xx circuit.</string>
    <string name="menu_removePrefix">Remove IO-Prefix</string>
    <string name="menu_removePrefix_tt">The first character from the inputs and outputs labels are removed.
        Is used to simplify the doubling of circuits within a 74xx circuit.</string>
    <string name="menu_numbering">Pin Wizard</string>
    <string name="menu_numbering_tt">Wizard to apply pin numbers to the inputs and outputs.</string>
    <string name="menu_removePinNumbers">Remove Pin Numbers</string>
    <string name="menu_removePinNumbers_tt">Remove all pin numbers in the circuit</string>
    <string name="msg_pin_numbering_N">Select pin {0}:</string>

    <string name="menu_undo">Undo</string>
    <string name="menu_undo_tt">Revert last modification</string>
    <string name="menu_redo">Redo</string>
    <string name="menu_redo_tt">Apply last reverted modification again.</string>
    <string name="menu_showDataAsGraph">Show graph</string>
    <string name="menu_showDataAsGraph_tt">Show the data as a Graph.</string>
    <string name="menu_showDataAsTable">Show table</string>
    <string name="menu_showDataAsTable_tt">Shows values as a table.</string>
    <string name="menu_addPowerSupply">Add power supply</string>
    <string name="menu_addPowerSupply_tt">Adds a power supply to the circuit.</string>
    <string name="menu_exportVHDL">Export to VHDL</string>
    <string name="menu_exportVHDL_tt">Exports the circuit to VHDL</string>
    <string name="menu_exportVerilog">Export to Verilog</string>
    <string name="menu_exportVerilog_tt">Exports the circuit to Verilog</string>
    <string name="menu_pdfDocumentation">Documentation</string>
    <string name="menu_openPdfDocumentation">Open {0}</string>
    <string name="msg_errorOpeningDocumentation">Error opening a PDF file!</string>

    <string name="menu_showDataGraph">Show measurement graph</string>
    <string name="menu_showDataGraph_tt">Shows a graph with the measured values in a separate window.</string>
    <string name="menu_showDataTable">Show measurement value table</string>
    <string name="menu_showDataTable_tt">Show table with the measured values in a separate window.</string>
    <string name="menu_exportZIP">Export tos ZIP file</string>
    <string name="menu_exportZIP_tt">Exports the circuit as a ZIP file.
        The ZIP file thus contains all the files that are necessary for the operation of the circuit.</string>
    <string name="menu_labelPins">Label Inputs and Outputs</string>
    <string name="menu_labelPins_tt">Set a label to all inputs and outputs without a label.</string>


    <string name="message">&lt;h1&gt;Digital&lt;/h1&gt;A simple simulator for digital circuits.
        Written by H. Neemann in 2016-2018.

        The icons are taken from the &lt;a href=&quot;http://tango.freedesktop.org&quot;&gt;Tango Desktop Project&lt;/a&gt;.

        Visit the project at &lt;a href=&quot;https://github.com/hneemann/Digital&quot;&gt;GitHub&lt;/a&gt;.
        At Github you can also &lt;a href=&quot;https://github.com/hneemann/Digital/releases/latest&quot;&gt;download&lt;/a&gt; the latest release.

        There you also can file an &lt;a href=&quot;https://github.com/hneemann/Digital/issues/new?body=version:%20{{version}}&amp;labels=bug&quot;&gt;issue&lt;/a&gt; or suggest
        an &lt;a href=&quot;https://github.com/hneemann/Digital/issues/new?labels=enhancement&quot;&gt;enhancement&lt;/a&gt;.
    </string>
    <string name="msg_N_nodes">{0} nodes</string>
    <string name="msg_analyseErr">Error analysing the circuit</string>
    <string name="msg_clockError">Error during a clock state change</string>
    <string name="msg_color">Color</string>
    <string name="msg_errorCalculatingStep">Error calculating a step</string>
    <string name="msg_errorCreatingModel">Error creating the circuit</string>
    <string name="msg_errorDuringCalculation">Error during simplification</string>
    <string name="msg_errorDuringHardwareExport">Error during creation of hardware configuration.</string>
    <string name="msg_errorEditingValue">Error editing a attribute value</string>
    <string name="msg_errorImportingModel_N0">Error importing the circuit {0}!</string>
    <string name="msg_errorUpdatingLibrary">Error updating the component library!!</string>
    <string name="msg_errorReadingFile">Error reading a file</string>
    <string name="msg_errorWritingFile">Error writing a file</string>
    <string name="msg_fastRunError">Error at fast run</string>
    <string name="msg_frequency_N">The maximum frequency is {0} kHz</string>
    <string name="msg_missingShape_N">Shape {0} is missing</string>
    <string name="msg_pins">Pin assignment</string>
    <string name="msg_pinMap_pin_N_is_N">Pin {0}: {1}</string>
    <string name="msg_restartNeeded">A restart is required for the changes to take effect!</string>
    <string name="msg_noRomFound">No ROM found! ROM needs to be set to be program memory.</string>
    <string name="msg_moreThenOneRomFound">More then one ROM found! Only one ROM must be set to be program memory.</string>
    <string name="msg_remoteUnknownCommand">Command {0} unknown!</string>
    <string name="msg_enterAnExpression">Enter an expression:</string>
    <string name="msg_runningTestError">Error running the tests:</string>
    <string name="msg_testResult">Test result</string>
    <string name="msg_test_N_Passed">{0} passed</string>
    <string name="msg_test_N_Failed">{0} failed</string>
    <string name="msg_testExp_N0_found_N1">E: {0} / F: {1}</string>
    <string name="msg_creatingHelp">Error creating the help!</string>
    <string name="msg_clipboardContainsNoImportableData">The clipboard contains no importable data!</string>
    <string name="msg_selectAnEmptyFolder">Select an empty folder!</string>
    <string name="msg_errorWhileExecutingTests_N0">During the execution of the tests {0} an error has occurred!</string>
    <string name="msg_fitterResult">Message from the external fitter</string>
    <string name="msg_startExternalFitter">Execution of external fitter</string>
    <string name="msg_actualCircuit">Actual Circuit</string>
    <string name="msg_fileNotAccessible">The selected file name is not importable from the actual project!</string>
    <string name="msg_fileIsNotUnique">The file name is not unique!
        All files in the working directory and all subdirectories must have unique file names. This also applies to the
        library folder. If your work directory has a 7400.dig file, you can not use this file or the 7400.dig file from
        the library.
        If there is a 7400.dig file in your working directory, you can not use this file or the 7400.dig file from the
        library, because this file name can no longer be uniquely assigned.
    </string>
    <string name="msg_duplicateLibraryFiles">There are several files with identical file names, which can not be
        uniquely assigned! Affected are:</string>
    <string name="msg_fileNotImportedYet">The file has not yet been imported.</string>
    <string name="msg_fileExists">The file {0} already exists! Do you want to overwrite the file?</string>
    <string name="msg_test_missingLines">(To many entries!)</string>
    <string name="msg_test_missingLines_tt">All test cases are executed, but not all results are shown.
        The evaluation of the test result is nevertheless correct!</string>
    <string name="msg_isLocked">The editing of the circuit is disabled. You can remove the lock at
        "{0} -> {1} -> {2}".
        However, copying of components and the configuration of diodes and FG-FETs with the [P] key is also possible in the locked mode.</string>
    <string name="msg_speedTestError">Error during speed test!</string>
    <string name="msg_pin_N">Pin {0}</string>
    <string name="msg_numberingWizard">Numbering Wizard</string>
    <string name="msg_framesWritten_N">Written frames: {0}</string>
    <string name="msg_errorWritingGif">Error writing to GIF file!</string>
    <string name="btn_gifComplete">Ready</string>
    <string name="btn_gifComplete_tt">The GIF file is finalized and closed.</string>
    <string name="msg_gifExport">GIF Export</string>
    <string name="msg_errCausedBy">caused by</string>
    <string name="msg_inputsToInvert">Inputs to invert</string>
    <string name="msg_none">none</string>
    <string name="msg_errGettingPinNames">Could not determine the names of the pins.</string>
    <string name="msg_errInFile_N">Occurred in file {0}.</string>
    <string name="msg_affectedComponentsAre_N">Affected are: {0}.</string>
    <string name="msg_signal_N">Signal {0}</string>
    <string name="msg_invalidSignalsAnalysed">To perform an analysis of the circuit, all inputs and outputs
        must be uniquely named!</string>
    <string name="msg_thereAreMissingPinNumbers">No pin numbers assigned to the pins {0}!
        Free pins are automatically assigned. The circuit can therefore not be used on real hardware in most cases!</string>
    <string name="msg_modelHasErrors">You can only export a circuit without errors!</string>
    <string name="msg_noKVMapAvailable">No KV map available!</string>
    <string name="msg_dataNotUpdatedAnymore">Data will not be updated anymore!</string>
    <string name="msg_modifyThisAttribute">Modify this Value</string>
    <string name="msg_invalidEditorValue">On of the fields contains a invalid value!</string>
    <string name="msg_create CHNFile">Creation of CHN file.</string>
    <string name="msg_tableHasManyRowsConfirm">The table is very large, the export may take a while.
        Start export anyway?</string>
    <string name="msg_circuitIsRequired">To create a hardware description, a circuit must first be created and analyzed.
        A standalone truth table can not be used to generate a hardware description.</string>
    <string name="win_romDialog">Included ROM's</string>
    <string name="msg_noData">no data</string>

    <string name="msg_errorClosingExternalProcess">Could not close external process!</string>

    <string name="msg_checkResult">Check Resukt:</string>
    <string name="btn_checkCode">Check</string>
    <string name="btn_checkCode_tt">Starts the application to check if the entered code is correct.
        If this is not the case, the error message of the external application is displayed.
        If possible, the input and output definitions are also adapted to the current code.</string>
    <string name="msg_applicationFileNotFound">Executable file "{0}" not found!</string>
    <string name="msg_enterText">Enter Text!</string>

    <string name="btn_startATMISP">Start ATMISP</string>
    <string name="btn_startATMISP_tt">Starts the external program ATMISP. This must have been previously installed.</string>
    <string name="msg_errorStartingATMISP">Error while starting ATMISP!
Is the correct path to the executable ATMISP.exe specified in the settings?</string>
    <string name="msg_ATMISPIsStillRunning">ATMISP is still running!
When this dialog is closed, ATMISP is terminated!
Make sure the flash process is complete before closing this dialog!</string>

    <string name="ok">Ok</string>
    <string name="rot_0">0°</string>
    <string name="rot_180">180°</string>
    <string name="rot_270">270°</string>
    <string name="rot_90">90°</string>
    <string name="stat_clocks">{0} half cycles</string>
    <string name="tt_deleteItem">Deletes the selected item</string>
    <string name="tt_moveItemDown">Move the item down</string>
    <string name="tt_moveItemUp">Move the item up</string>
    <string name="win_allSolutions">All possible solutions</string>
    <string name="win_confirmExit">Confirm Exit!</string>
    <string name="win_measures">Measurements</string>
    <string name="win_measures_fullstep">Measurements full clock step</string>
    <string name="win_measures_microstep">Measurements single gate step</string>
    <string name="win_saveChanges">Save Changes?</string>
    <string name="win_stateChanged">State Changed!</string>
    <string name="win_table">Table</string>
    <string name="win_table_exportDialog">Export</string>
    <string name="win_itempicker_title">Select</string>
    <string name="win_testdata_N">Testdata {0}</string>
    <string name="win_data">Data</string>
    <string name="win_valueInputTitle_N">Input {0}</string>
    <string name="win_karnaughMap">Karnaugh Map</string>

    <string name="btn_help">Help</string>

    <string name="win_romDialogHelpTitle">Central ROM Content</string>
    <string name="msg_romDialogHelp"><![CDATA[
        <html>
        <h3>Motivation</h3>
        When a circuit containing a ROM component is embedded multiple times, the contents of the ROM
        is normally used for each instance of that circuit. Under certain circumstances,
        however, it may be desirable for such a circuit to be embedded multiple times,
        but different ROM contents are used for each instance.<br/>
        This problem occurs e.g. if a 74xx ROM is used multiple times but with different
        memory contents.<br/>
        <h3>Function</h3>
        At this location, therefore, contents can be defined for all ROM's in the circuit.
        When the simulation model is generated, every ROM is initialized with the contents stored
        directly in the respective ROM. Then it is checked whether an alternative content is
        defined here. If this is the case, the content defined here is loaded into the corresponding ROM.
        <h3>Usage</h3>
        It should be noted that each ROM requires a unique name used to identify the ROM.
        To do this, use the asterisk ('*') in the label of the ROM. The asterisk is then replaced by the complete
        path constructed from the names of the embedded circuits.
        If a circuit contains only one ROM component, it is sufficient to use only the asterisk as a label for it.
        All embedded circuits must be named so that a unique name can be formed for each ROM component.
        </html>
        ]]>
    </string>

    <string name="msg_newRelease_N"><![CDATA[
        <html>
        <h1>New Version {0} Available</h1>
        <p>There is a new release of the simulator available.</p>
        <p>In the <a href="https://github.com/hneemann/Digital/releases/latest">release notes</a>
        you can find the changes and improvements.</p>
        <p>Here you can <a href="https://github.com/hneemann/Digital/releases/latest">download</a> the new release.</p>
        </html>
    ]]></string>

    <string name="msg_expressionHelpTitle">Expressions</string>
    <string name="msg_expressionHelp">To define an expression you can use all most common notations:

        And: &quot;&amp;&quot;, &quot;&amp;&amp;&quot;, &quot;*&quot;, &quot;∧&quot;
        Or: &quot;|&quot;, &quot;||&quot;, &quot;+&quot;, &quot;∨&quot;, &quot;#&quot;
        XOr: &quot;^&quot;, &quot;⊻&quot;
        Not: &quot;!&quot;, &quot;~&quot;, &quot;&#172;&quot;

        As usual AND precedes OR and XOr.

        Multiple expressions can be separated by "," or ";".
        If you want to name the expressions you can use the
        let-command: "let U=A+B, let V=A*B"</string>
    <string name="msg_testVectorHelpTitle">Test vectors</string>
    <string name="msg_testVectorHelp"><![CDATA[<html>
    <head><style>pre { background-color: #E0E0E0;}</style></head>
    <body>
<p>The first line has to contain the names of inputs and outputs.
The following lines contain the expected values.
A 'X' represents a don't care, and a 'Z' represents a high Z value.
If a 'C' is used, at first all other values are set, after that a clock cycle is performed and than the
values are compared. So it's easier to test sequential logic.
A line which starts with a number sign ('#') is a comment.</p>

<p>So a test for a 2-bit counter could look like this:</p>

<pre>
C Q1 Q0
0 0  0
C 0  1
C 1  0
C 1  1
C 0  0
</pre>

<p>The tests are executed by Run->Run Tests.</p>
<p>
To make it easier to create a lot of test vectors there is the 'repeat([n])' statement:
If a line begins with 'repeat([n])', [n] test lines are generated. The
Variable 'n' can be used to generate the test data. With 'repeat(16)'
16 lines are created, where n goes from 0 to 15. If there are multiple bit inputs,
and these are to be set together to a binary value, this can be done with the
'bits([bits], [value])' statement. This is used to create [bits] bits of the value [value].</p>

<p>The following is an example that tests a 4-bit adder:</p>

<pre>
           C_i-1  A_3 A_2 A_1 A_0  B_3 B_2 B_1 B_0  C_i S_3 S_2 S_1 S_0
repeat(256)  0    bits(4,n>>4)     bits(4,n)        bits(5,(n>>4)+(n&15))
repeat(256)  1    bits(4,n>>4)     bits(4,n)        bits(5,(n>>4)+(n&15)+1)
</pre>

<p>The input signals are the carry-in (C_i-1) and the eight input bits A_3-A_0 and B_3-B_0.
The 4 input bits are generated with the 'bits' instruction. The result (C_i, S_3-S_0) is also generated
by a 'bits' instruction.
This happens once with C_i-1 = 0 and in the next line with C_i-1 = 1.
In this way, 512 test rows are generated which cover all possible input configurations.</p>
<p>If multiple rows are to be repeated, or if nested loops are required, the loop
statement can be used. The above example could also be implemented as follows:</p>

<pre>
           C_i-1  A_3 A_2 A_1 A_0  B_3 B_2 B_1 B_0  C_i S_3 S_2 S_1 S_0
loop(a,16)
  loop(b,16)
             0    bits(4,a)        bits(4,b)        bits(5,a+b)
             1    bits(4,a)        bits(4,b)        bits(5,a+b+1)
  end loop
end loop
</pre>

<p>It may be helpful to generate random numbers in test cases.
These can be created with the function 'random([n])'. The generated number is greater
than or equal to zero and less than [n]. Considering a 16-bit multiplier as an example,
a full test can not be performed since it would have 2^32 input combinations.
A regression test that multiplies 100000 random numbers might look like this:</p>

<pre>
   A    B      Y
loop(i,100000)
  let a = random(1&lt;&lt;16);
  let b = random(1&lt;&lt;16);
  (a)  (b)   (a*b)
end loop
</pre>

<p>An input that allows high impedance as a value can also be used as a test output.
In this case, the signal name can be used with a trailing "_out" to read back and check the current value.
For this, the corresponding input must be set to high impedance ('Z').</p>

<pre>OE CLK D D_out
0   0  0 0
0   C  1 1
1   0  z 1
0   C  0 0
1   0  z 0
</pre>

<p>The circuit for this test has only one input 'D', but which can be high impedance state.
Therefore, the signal 'D_out' is also available to check the value in this case.</p>

</body></html>]]></string>

</resources><|MERGE_RESOLUTION|>--- conflicted
+++ resolved
@@ -705,29 +705,6 @@
     <string name="elem_TransGate_pin_S">control input.</string>
     <string name="elem_TransGate_pin_~S">inverted control input</string>
 
-    <!-- HDL Gen -->
-    <string name="errMsgWithLine">Line {0} : {1}</string>
-    <string name="notClosedBlockComment">Unterminated block comment</string>
-    <string name="invalidCharacter">Invalid character ''{0}''</string>
-    <string name="missingDoubleQuote">Missing double quote in string literal</string>
-    <string name="invalidHexConstant">Invalid hex constant</string>
-    <string name="unexpectedStartOfStatement">Unexpected token ''{0}''. Expected '{', if, while, for, printf, output literal or identifier.</string>
-    <string name="unexpectedToken">Unexpected token ''{0}'', expected ''{1}''</string>
-    <string name="unpextedTokenInChangeStmt">Unexpected token ''{0}'', expected =, ++, --</string>
-    <string name="unexpectedTokenInPrimaryExpr">Unexpected ''{0}'', expected +, -, ~, !, constant, string literal or identifier</string>
-    <string name="invalidBinaryOperator">Invalid binary operator ''{0}''</string>
-    <string name="tkIdentDesc">identifier</string>
-    <string name="invalidIndexInArrayAccess">Negative index in array access is not allowed</string>
-    <string name="variableNotDefined">Variable ''{0}'' is not defined.</string>
-    <string name="lvalueNotArray">Expression ''{0}'' is not an array</string>
-    <string name="arrayIndexNotInt">Array index should be integer</string>
-    <string name="lvalueNotStruct">Expression ''{0}'' is not a structure</string>
-    <string name="genericVarNotArray">Variable ''generics'' should be defined as array</string>
-    <string name="genericElemNotString">Elements in ''generics'' should be string</string>
-    <string name="moduleNameVarNotString">Variable ''moduleName'' should be string</string>
-    <string name="firstArgFormatNotString">First argument of ''format'' function should be string</string>
-    <string name="invalidArgInFormatFn">Invalid argument in ''format'' function. Only integer and string allowed</string>
-    <string name="invalidFunction">Invalid function ''{0}''</string>
 
     <!-- Misc -->
 
@@ -873,13 +850,7 @@
     <string name="err_vhdlPin_N_hasNoNumber">Pin {0} has no number!</string>
     <string name="err_vhdlErrorWritingTestBench">Error creating a test bench!</string>
     <string name="err_vhdlValuesOfType_N_notAllowed">Values of typ {0} are not allowed!</string>
-<<<<<<< HEAD
-    <string name="err_vhdlANameIsMissing">A name is missing. Have e.g. all pins a name?</string>
-    <string name="err_verilogExporting">Error during export to Verilog.</string>
-    <string name="err_verilogNoElement_N">No Verilog code for {0} available!</string>
-=======
     <string name="err_vhdlANameIsMissing">A name is missing. Have e.g. all pins a label set?</string>
->>>>>>> ebc596e3
     <string name="err_toManyVars">To many variables!</string>
     <string name="err_invalidExpression">Invalid expression!</string>
     <string name="err_function_N0_notFoundInLine_N1">Function {0} not found in line {1}!</string>
@@ -1145,11 +1116,6 @@
     <string name="key_ghdlPath">GHDL</string>
     <string name="key_ghdlPath_tt">Path to the executable ghdl file. Only necessary if you want to use ghdl to simulate
         components defined with vhdl.</string>
-<<<<<<< HEAD
-    <string name="key_iverilogPath">iverilog</string>
-    <string name="key_iverilogPath_tt">Path to the executable iverilog file. Only necessary if you want to use iverilog to simulate
-        components defined with verilog.</string>
-=======
     <string name="key_maxValue">Maximum Value</string>
     <string name="key_maxValue_tt">If a zero is entered, the maximum possible value is used (all bits are one).</string>
 
@@ -1170,7 +1136,6 @@
 
     <string name="key_useDefShape">Use Default Shape</string>
     <string name="key_useDefShape_tt">Use the default shape instead of using the DIL or custom shape configured in the circuit.</string>
->>>>>>> ebc596e3
 
     <string name="mod_insertWire">Inserted wire.</string>
     <string name="mod_insertCopied">Insert from clipboard.</string>
@@ -1367,8 +1332,6 @@
     <string name="menu_addPowerSupply_tt">Adds a power supply to the circuit.</string>
     <string name="menu_exportVHDL">Export to VHDL</string>
     <string name="menu_exportVHDL_tt">Exports the circuit to VHDL</string>
-    <string name="menu_exportVerilog">Export to Verilog</string>
-    <string name="menu_exportVerilog_tt">Exports the circuit to Verilog</string>
     <string name="menu_pdfDocumentation">Documentation</string>
     <string name="menu_openPdfDocumentation">Open {0}</string>
     <string name="msg_errorOpeningDocumentation">Error opening a PDF file!</string>
