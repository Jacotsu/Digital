<?xml version="1.0" encoding="utf-8"?>
<resources>
    <string name="addr">Adresse</string>
    <string name="name">Name</string>
    <string name="tableOfContent">Inhaltsverzeichnis</string>
    <string name="general">Allgemein</string>
    <string name="revision">Version</string>
    <string name="date">Datum</string>
    <string name="number">Nr.</string>
    <string name="attr_dialogTitle">Eigenschaften</string>
    <string name="attr_openCircuit">Anzeigen</string>
    <string name="attr_openCircuitLabel">Enthaltene Schaltung:</string>
    <string name="attr_openCircuit_tt">Öffnet die Schaltung in einem neuen Fenster.</string>
    <string name="attr_help">Hilfe</string>
    <string name="attr_help_tt">Zeigt eine Beschreibung dieses Elements.</string>
    <string name="attr_dialogHex">Hex</string>
    <string name="attr_dialogDecimal">Dezimal</string>
    <string name="attr_dialogAscii">Ascii</string>
    <string name="attr_dialogHighz">HighZ</string>
    <string name="attr_dialogOctal">Oktal</string>
    <string name="attr_dialogBinary">Binär</string>
    <string name="btn_discard">Verwerfen</string>
    <string name="btn_edit">Bearbeiten</string>
    <string name="btn_editFurther">Weiter bearbeiten</string>
    <string name="btn_load">Laden</string>
    <string name="btn_reload">Neu Laden</string>
    <string name="btn_reload_tt">Letzte Datei noch einmal laden</string>
    <string name="btn_save">Speichern</string>
    <string name="btn_create">Erzeugen</string>
    <string name="btn_create_tt">Erzeugt eine Schaltung in einem eigenen Fenster.</string>
    <string name="btn_editDetached">Permanent Bearbeiten</string>
    <string name="btn_editDetached_tt">Öffnet den Bearbeitendialog nicht modal.</string>
    <string name="btn_openInBrowser">Browser</string>
    <string name="btn_openInBrowser_tt">Hilfetext im Browser öffnen, um dann z.B. zu drucken.</string>
    <string name="btn_clearData">Löschen</string>
    <string name="btn_clearData_tt">Setzt alle Werte auf 0 zurück!</string>
    <string name="btn_addTransitions">Übergänge</string>
    <string name="btn_addTransitions_tt">Alle möglichen Übergänge werden als Testfälle ergänzt. Dient zur Erzeugung von Testfällen für den Simulator selbst.</string>
    <string name="btn_newName">Neuer Name</string>
    <string name="btn_saveAnyway">Trotzdem speichern</string>
    <string name="btn_overwrite">Überschreiben</string>
    <string name="btn_apply">Setzen</string>
    <string name="msg_warning">Warnung</string>
    <string name="cancel">Abbrechen</string>
    <string name="digital">Digital</string>
    <string name="expression">Ausdruck</string>
    <string name="elem_Help_inputs">Eingänge</string>
    <string name="elem_Help_outputs">Ausgänge</string>
    <string name="elem_Help_attributes">Veränderbare Attribute</string>
    <string name="elem_Add">Addierer</string>
    <string name="elem_Add_tt">Ein Bauteil für einfache Additionen. Führt eine Addition der Ganzzahlen an Eingang a und Eingang b durch (a+b). Ist der Carry Eingang gesetzt, wird das Ergebnis um 1 erhöht.</string>
    <string name="elem_Add_pin_a">Erster Eingang für die Addition.</string>
    <string name="elem_Add_pin_b">Zweiter Eingang für die Addition.</string>
    <string name="elem_Add_pin_s">Das Ergebnis der Addition</string>
    <string name="elem_Add_pin_c_i">Carry-Eingang. Wenn gesetzt wird das Ergebnis um eins erhöht. Kann von vorhergehenden Bausteinen über den Carry-Out Ausgang gesetzt werden.</string>
    <string name="elem_Add_pin_c_o">Ist gesetzt, wenn bei der Addition ein Übertrag aufgetreten ist.</string>
    <string name="elem_BitCount">Bitzähler</string>
    <string name="elem_BitCount_tt">Gibt die Anzahl der 1-Bits im Eingangswert aus.</string>
    <string name="elem_BitCount_pin_in">Die 1-Bits in diesem Datenwort werden gezählt.</string>
    <string name="elem_BitCount_pin_out">Ausgang mit der Anzahl der gezählten 1-Bits.</string>
    <string name="elem_And">Und</string>
    <string name="elem_And_tt">Binäres Und-Gatter. Gibt eine 1 aus wenn alle Eingänge 1 sind.</string>
    <string name="elem_Basic_In">Der {0}. Eingangswert für die Verknüpfung.</string>
    <string name="elem_Basic_Out">Gibt das Ergebnis der Verknüpfung zurück.</string>
    <string name="elem_Break">Break</string>
    <string name="elem_Break_pin_brk">Stoppt schnellen Simulationslauf wenn 1.</string>
    <string name="elem_Break_tt">Wenn der Eingang dieses Elementes zu Eins wird, wird der schnelle Simulationslauf beendet.
Dieses Element kann verwendet werden, um einen Assemblerbefehl BRK zu implementieren.
Es kann dann ein Programm bis zum nächsten BRK-Befehl ausgeführt werden.</string>
    <string name="elem_Button">Taster</string>
    <string name="elem_Button_tt">Ein einfacher Taster, welcher in seinen Ausgangszustand zurückkehrt wenn er nicht gehalten wird.</string>
    <string name="elem_Button_pin_out">Das Ausgangssignal des Tasters.</string>
    <string name="elem_Clock">Takteingang</string>
    <string name="elem_Clock_pin_C">Wechselt im vorgegebenen Takt zwischen 0 und 1.</string>
    <string name="elem_Clock_tt">Ein Takstignal. Dieses Taksignal kann über die Echtzeituhr gesteuert werden. Die Taktfrequenz kann im Attribute-Dialog eingestellt werden.</string>
    <string name="elem_Comparator">Komparator</string>
    <string name="elem_Comparator_tt">Ein Baustein zum Vergleichen von Datenworten. Vergleicht die Datenworte an Eingang a und Eingang b und setzt die Ausgänge entsprechend.</string>
    <string name="elem_Comparator_pin_a">Eingang a für den Vergleich.</string>
    <string name="elem_Comparator_pin_b">Eingang b für den Vergleich.</string>
    <string name="elem_Comparator_pin_=">Ausgang ist 1 wenn die Werte an beiden Eingängen gleich sind.</string>
    <string name="elem_Comparator_pin_&gt;">Ausgang ist 1 wenn Eingang a größer ist als Eingang b.</string>
    <string name="elem_Comparator_pin_&lt;">Ausgang ist 1 wenn Eingang a kleiner ist als Eingang b</string>
    <string name="elem_Const">Konstante</string>
    <string name="elem_Const_pin_out">Gibt den gesetzten Wert als Konstante aus.</string>
    <string name="elem_Const_tt">Ein Element, welches einen eingestellten konstanten Wert ausgibt. Die Konstante kann über den Attribute-Dialog festgelegt werden.</string>
    <string name="elem_Ground">Masse</string>
    <string name="elem_Ground_tt">Eine Masseverbindung. Gibt immer Null aus.</string>
    <string name="elem_Ground_pin_out">Dieser Ausgang gibt immer 0 aus.</string>
    <string name="elem_VDD">Betriebsspannung</string>
    <string name="elem_VDD_tt">Anschluss zur Betriebsspannung. Gibt immer Eins aus.</string>
    <string name="elem_VDD_pin_out">Dieser Ausgang gibt immer 1 aus.</string>
    <string name="elem_Tunnel">Tunnel</string>
    <string name="elem_Tunnel_tt">Verbindet Elemente ohne eine Leitung zu ziehen. Alle Tunnelelemente, welche den selben
        Netznamen tragen, sind miteinander verbunden. Der Tunnel ist immer lokal, es können keine Verbindungen über
        Schaltungsgrenzen hinaus erzeugt werden.</string>
    <string name="elem_Tunnel_pin_in">Anschluss des Tunnels.</string>

    <string name="elem_Relay">Relais</string>
    <string name="elem_Relay_tt">Ein Relais ist ein Schalter, welcher über eine Spule umgeschaltet werden kann.
        Wenn ein Strom durch das Relais fließt, wird der Schalter geöffnet bzw. geschlossen.
        Es gibt keine Freilaufdiode, so dass die Stromrichtung keine Rolle spielt.</string>
    <string name="elem_Relay_pin_in1">Ein Steuereingang des Relais.</string>
    <string name="elem_Relay_pin_in2">Ein Steuereingang des Relais.</string>
    <string name="elem_Relay_pin_out1">Einer der Ausgänge des gesteuerten Schalters.</string>
    <string name="elem_Relay_pin_out2">Einer der Ausgänge des gesteuerten Schalters.</string>

    <string name="elem_Switch">Schalter</string>
    <string name="elem_Switch_pin_out1">Einer der Ausgänge des Schalters.</string>
    <string name="elem_Switch_pin_out2">Einer der Ausgänge des Schalters.</string>
    <string name="elem_Switch_tt">Einfacher Schalter. Der Schalter hat keine Gatterlaufzeit.
        Eine Signaländerung wird instantan von einem Ende des Schalters zum anderen propagiert.</string>

    <string name="elem_Fuse">Fuse</string>
    <string name="elem_Fuse_pin_out1">Einer der Ausgänge der Sicherung.</string>
    <string name="elem_Fuse_pin_out2">Einer der Ausgänge der Sicherung.</string>
    <string name="elem_Fuse_tt">Eine Sicherung die verwendet werden kann, um einen einmal programmierbaren Speicher aufzubauen.</string>

    <string name="elem_Counter">Zähler</string>
    <string name="elem_Counter_tt">Ein einfacher Zähler-Baustein. Zählt jede steigende Flanke am C Eingang und kann über den clr Eingang zurückgesetzt werden.
    Die Bitbreite des Zählers kann im Attributedialog festgelegt werden.</string>
    <string name="elem_Counter_pin_C">Eingang des Taktsignals.</string>
    <string name="elem_Counter_pin_clr">Setzt den Zähler auf 0 zurück wenn dieser Eingang auf 1 gesetzt wird.</string>
    <string name="elem_Counter_pin_ovf">Overflow Ausgang. Wird auf 1 gesetzt, wenn der Zähler seinen Maximalwert hat und der en Eingang auf 1 gesetzt ist.</string>
    <string name="elem_Counter_pin_out">Gibt den gezählten Wert aus.</string>
    <string name="elem_Counter_pin_en">Der Zähler zählt nur, wenn dieser Eingang auf 1 gesetzt ist.</string>
    <string name="elem_D_FF">D-FlipFlop</string>
    <string name="elem_D_FF_short">D</string>
    <string name="elem_D_FF_tt">Ein Baustein zum Speichern eines Bits. Der an Eingang D anliegende Wert wird abgespeichert wenn Eingang C auf 1 wechselt.</string>
    <string name="elem_D_FF_pin_D">Das zu speichernde Bit.</string>
    <string name="elem_D_FF_pin_C">Takt des Flipflops. Wechselt dieser Wert auf 1, wird der an D anliegende Wert abgespeichert.</string>
    <string name="elem_D_FF_pin_Q">Gibt den gespeicherten Wert zurück.</string>
    <string name="elem_D_FF_pin_¬Q">Gibt den gespeicherten Wert negiert zurück.</string>
    <string name="elem_Data">Messwertgraph</string>
    <string name="elem_Data_tt">Zeigt einen Messwertgraphen innerhalb des Schaltkreisbereichs.
Es können sowohl komplette Takte als auch einzelne Gatter-Veränderungen angezeigt werden.</string>
    <string name="elem_Decoder_pin_sel">Mit dieser Leitung wird der zu aktivierende Ausgang ausgewählt. Sein Wert gibt den auf 1 zu schaltenden Ausgang an.</string>
    <string name="elem_Decoder">Dekoder</string>
    <string name="elem_Decoder_output">Ausgang {0}. Wenn über sel ausgewählt ist dieser Ausgang 1, sonst 0.</string>
    <string name="elem_Decoder_tt">Eine wählbare Ausgangsleitung geht auf Eins, alle anderen sind Null.</string>
    <string name="elem_Delay">Verzögerung</string>
    <string name="elem_Delay_pin_in">Eingang des zu verzögerten Signals.</string>
    <string name="elem_Delay_pin_out">Verzögert ein am Eingang anliegendes Signal für eine Gatterlaufzeit.</string>
    <string name="elem_Delay_tt">Verzögert ein Signal für eine Gatterlaufzeit.</string>
    <string name="elem_Demultiplexer">Demultiplexer</string>
    <string name="elem_Demultiplexer_tt">Ein Baustein, welcher einen Eingangswert auf verschiedenen Ausgängen ausgeben kann.
        Gibt das Eingangssignal auf einem wählbaren Ausgang aus. Die anderen Ausgänge werden auf den Vorgabewert gesetzt.</string>
    <string name="elem_Demultiplexer_pin_sel">Mit dieser Leitung wird der Ausgang ausgewählt, auf welchem der Eingangswert ausgegeben werden soll.</string>
    <string name="elem_Demultiplexer_pin_in">Der Wert dieses Eingangs wird auf einen der Ausgänge geschaltet.</string>
    <string name="elem_Demultiplexer_output">Ausgang {0}.</string>
    <string name="elem_Driver">Treiber</string>
    <string name="elem_Driver_tt">Ein Treiber kann dazu verwendet werden, ein Datenwort nur unter speziellen Voraussetzungen auf eine andere Leitung weiterzureichen.
        Gesteuert wird der Treiber durch den sel Eingang.</string>
    <string name="elem_Driver_pin_in">Das Eingangssignal des Treibers.</string>
    <string name="elem_Driver_pin_out">Gibt den am Eingang anliegenden Wert aus, wenn sel auf 1 gesetzt ist. Ist sel auf Null gesetzt, ist der Ausgang hochohmig.</string>
    <string name="elem_Driver_pin_sel">Eingang zum Steuern des Treibers.
        Ist dieser Eingang auf 1 gesetzt, wird der am Eingang anliegende Wert zum Ausgang gereicht. Ist der Eingang 0, ist der Ausgang hochohmig.</string>
    <string name="elem_DriverInvSel">Treiber, invertierte Auswahl</string>
    <string name="elem_DriverInvSel_tt">Ein Treiber kann dazu verwendet werden, ein Datenwort nur unter speziellen Voraussetzungen auf eine andere Leitung weiterzureichen.
        Gesteuert wird der Treiber durch den sel Eingang.</string>
    <string name="elem_DriverInvSel_pin_in">Das Eingangssignal des Treibers.</string>
    <string name="elem_DriverInvSel_pin_sel">Eingang zum Steuern des Treibers.
        Ist dieser Eingang auf 0 gesetzt, wird der am Eingang anliegende Wert zum Ausgang gereicht. Ist der Eingang 1, ist der Ausgang hochohmig.</string>
    <string name="elem_DriverInvSel_pin_out">Gibt den am Eingang anliegenden Wert aus, wenn der Selection Eingang auf 0 gesetzt ist.</string>
    <string name="elem_In">Eingang</string>
    <string name="elem_In_pin_out">An diesem Ausgang wird der anliegende Wert ausgegeben.</string>
    <string name="elem_In_tt">Ein Eingang der genutzt werden kann, um eine Verbindung zu einem eingebettetem Element herzustellen.</string>
    <string name="elem_JK_FF">JK-FlipFlop</string>
    <string name="elem_JK_FF_short">JK</string>
    <string name="elem_JK_FF_tt">Bietet die Funktionen zum
        Speichern (J=K=0), Setzen (J=1, K=0), Rücksetzen (J=0, K=1) und Wechseln (J=K=1). Übernommen werden die Eingänge bei einer steigenden Flanke am Eingang C.</string>
    <string name="elem_JK_FF_pin_J">Der Setzen-Eingang des Flipflops.</string>
    <string name="elem_JK_FF_pin_C">Takteingang Eine steigende Flanke initiiert den Zustandswechsel.</string>
    <string name="elem_JK_FF_pin_K">Der Rücksetzen-Eingang des Flipflops.</string>
    <string name="elem_JK_FF_pin_Q">Gibt den gespeicherten Wert aus.</string>
    <string name="elem_JK_FF_pin_¬Q">Gibt den gespeicherten Wert negiert aus.</string>

    <string name="elem_JK_FF_AS">JK-FlipFlop, asynchron</string>
    <string name="elem_JK_FF_AS_short">JK-AS</string>
    <string name="elem_JK_FF_AS_tt">Bietet die Funktionen zum
        Speichern (J=K=0), Setzen (J=1, K=0), Rücksetzen (J=0, K=1) und Wechseln (J=K=1).
        Übernommen werden die Eingänge bei einer steigenden Flanke am Eingang C.</string>
    <string name="elem_JK_FF_AS_pin_J">Der Setzen-Eingang des Flipflops.</string>
    <string name="elem_JK_FF_AS_pin_C">Takteingang Eine steigende Flanke initiiert den Zustandswechsel.</string>
    <string name="elem_JK_FF_AS_pin_K">Der Rücksetzen-Eingang des Flipflops.</string>
    <string name="elem_JK_FF_AS_pin_Q">Gibt den gespeicherten Wert aus.</string>
    <string name="elem_JK_FF_AS_pin_¬Q">Gibt den gespeicherten Wert negiert aus.</string>
    <string name="elem_JK_FF_AS_pin_Set">asynchrones setzen</string>
    <string name="elem_JK_FF_AS_pin_Clr">asynchrones löschen</string>

    <string name="elem_D_FF_AS">D-FlipFlop, asynchron</string>
    <string name="elem_D_FF_AS_short">D-AS</string>
    <string name="elem_D_FF_AS_tt">Ein Baustein zum Speichern eines Bits. Der an Eingang D anliegende Wert wird abgespeichert wenn Eingang C auf 1 wechselt.</string>
    <string name="elem_D_FF_AS_pin_D">Das zu speichernde Bit.</string>
    <string name="elem_D_FF_AS_pin_C">Takt des Flipflops. Wechselt dieser Wert auf 1, wird der an D anliegende Wert abgespeichert.</string>
    <string name="elem_D_FF_AS_pin_Q">Gibt den gespeicherten Wert zurück.</string>
    <string name="elem_D_FF_AS_pin_¬Q">Gibt den gespeicherten Wert negiert zurück.</string>
    <string name="elem_D_FF_AS_pin_Set">asynchrones setzen</string>
    <string name="elem_D_FF_AS_pin_Clr">asynchrones löschen</string>


    <string name="elem_LED">LED</string>
    <string name="elem_LED_tt">Eine Leuchtdiode welche beispielsweise zur Visualisierung eines Ausgangswertes verwendet werden kann. Nimmt ein Bit entgegen. Leuchtet wenn der Eingang auf 1 gesetzt ist.</string>
    <string name="elem_LED_pin_in">LED Eingang. LED leuchtet wenn Eingang auf 1 gesetzt ist.</string>
    <string name="elem_LookUpTable">LookUpTable</string>
    <string name="elem_LookUpTable_short">LUT</string>
    <string name="elem_LookUpTable_tt">Erzeugt einen Ausgabewert aus einer Tabelle indem aus den Eingangsbits ein Tabellenindex gebildet wird.
        Der Wert an dieser Position wird ausgegeben.
        Auf diese Weise kann jedes kombinatorische Gatter erzeugt werden. Die Konfiguration der LookUpTable, wie Anzahl der Bits pro Eingang und Anzahl der Eingänge, kann im Attribute-Dialog eingestellt werden.</string>
    <string name="elem_LookUpTable_pin_in">Eingang {0}. Der Eingang legt, in Kombination mit den anderen Eingängen, die Addresse des gewünschten Ausgabewertes fest.</string>
    <string name="elem_LookUpTable_pin_out">Gibt den Wert an der ausgewählten Adresse aus.</string>
    <string name="elem_Mul">Multiplizierer</string>
    <string name="elem_Mul_tt">Ein Baustein für Multiplikation. Multipliziert die an Eingang a und Eingang b anliegenden Ganzzahlen.</string>
    <string name="elem_Mul_pin_a">Eingang a für Multiplikation.</string>
    <string name="elem_Mul_pin_b">Eingang b für Multiplikation.</string>
    <string name="elem_Mul_pin_mul">Ausgang mit dem Ergebnis der Multiplikation.</string>
    <string name="elem_BarrelShifter">Bit-Schieber</string>
    <string name="elem_BarrelShifter_tt">Ein Baustein zum Schieben von Bits. Verschiebt einen Wert um die am Eingang shift angegebene Anzahl von Bits.</string>
    <string name="elem_BarrelShifter_pin_in">Eingang mit zu verschiebenden Bits.</string>    
    <string name="elem_BarrelShifter_pin_shift">Eingang mit Weite der Verschiebung.</string>    
    <string name="elem_BarrelShifter_pin_out">Ausgang mit dem Ergebnis der Verschiebeoperation.</string>    
    <string name="elem_Multiplexer">Multiplexer</string>
    <string name="elem_Multiplexer_input">Der {0}. Eingang des Multiplexers.</string>
    <string name="elem_Multiplexer_output">Ausgeben wird der Wert, der am gewählten Eingang anliegt.</string>
    <string name="elem_Multiplexer_pin_sel">Mit dieser Leitung wird der Eingang ausgewählt, welcher am Ausgang ausgegeben werden soll.</string>
    <string name="elem_Multiplexer_tt">Ein Baustein, welcher den Wert eines der Eingänge am Ausgang ausgibt. Über den sel-Eingang wird ausgewählt welcher der Eingänge ausgegeben werden soll.</string>
    <string name="elem_NAnd">Nicht Und</string>
    <string name="elem_NAnd_tt">Eine Kombination aus UND und NICHT. Alle Eingangssignale werden UND-verknüpft, und das Ergebnis wird vor der Ausgabe invertiert.</string>
    <string name="elem_NOr">Nicht Oder</string>
    <string name="elem_NOr_tt">Eine Kombination aus ODER und NICHT. Alle Eingangssignale werden ODER-verknüpft, und das Ergebnis wird vor der Ausgabe invertiert.</string>
    <string name="elem_Not">Nicht</string>
    <string name="elem_Not_tt">Invertiert alle Bits des Eingangs und gibt diesen Wert aus.</string>
    <string name="elem_Not_pin_in">Der Eingangswert des Inverters.</string>
    <string name="elem_Not_pin_out">Gibt den negierten Wert des Eingangs zurück.</string>
    <string name="elem_Neg">Negation</string>
    <string name="elem_Neg_pin_in">Eingang des Datenworts, welches im 2-er Komplement negiert werden soll.</string>
    <string name="elem_Neg_pin_out">Gibt das Ergebnis der Negation im 2-er Komplement zurück.</string>
    <string name="elem_Neg_tt">Ein Baustein für die Negation von Datenworten im 2-er Komplement.</string>
    <string name="elem_Or">Oder</string>
    <string name="elem_Or_tt">Binäres Oder-Gatter. Gibt eine 1 aus wenn mindestens einer der Eingänge 1 ist.</string>
    <string name="elem_Out">Ausgang</string>
    <string name="elem_Out_tt">Ein Ausgang der genutzt werden kann, um eine Verbindung zu einem eingebettetem Element herzustellen.</string>
    <string name="elem_Out_pin_in">Der hier angelegt Wert wird als Ausgangswert bereit gestellt.</string>
    <string name="elem_Probe">Messwert</string>
    <string name="elem_Probe_tt">Ein Messwert, welcher im Messwertgraphen bzw. in der Messwertetabelle dargestellt wird.</string>
    <string name="elem_Probe_pin_in">Hier wird der Messwert angeschlossen.</string>
    <string name="elem_RAMDualPort">RAMDualPort</string>
    <string name="elem_RAMDualPort_short">RAM</string>
    <string name="elem_RAMDualPort_pin_A">Die Adresse, an der gelesen und geschrieben wird.</string>
    <string name="elem_RAMDualPort_pin_C">Der Takt. Eine steigende Flanke aktiviert das Speichern.</string>
    <string name="elem_RAMDualPort_pin_D_in">Die Daten die gespeichert werden sollen</string>
    <string name="elem_RAMDualPort_pin_D">Ausgabe der gespeicherten Daten.</string>
    <string name="elem_RAMDualPort_pin_ld">Ist diese Leitung high, wird der Ausgang aktiviert, und die Daten liegen dort an.</string>
    <string name="elem_RAMDualPort_pin_str">Ist diese Leitung high wird das Datenwort gespeichert, wenn der Takt ansteigt.</string>
    <string name="elem_RAMDualPort_tt">Ein RAM Modul mit getrennten Daten-Anschlüssen für Lesen und Schreiben.
            Es gibt einen Eingang für das Beschreiben und einen Ausgang für das Auslesen der gespeicherten Daten.</string>
    <string name="elem_RAMSinglePort">RAMSinglePort</string>
    <string name="elem_RAMSinglePort_short">RAM</string>
    <string name="elem_RAMSinglePort_pin_A">Die Adresse, an der gelesen und geschrieben wird.</string>
    <string name="elem_RAMSinglePort_pin_C">Der Takt. Eine steigende Flanke aktiviert das Speichern.</string>
    <string name="elem_RAMSinglePort_pin_D">Der bidirektionale Datenanschluß.</string>
    <string name="elem_RAMSinglePort_pin_ld">Ist dieser Eingang 1 wird das Datenwort ausgegeben.</string>
    <string name="elem_RAMSinglePort_pin_str">Ist dieser Eingang 1 wird mit steigendem Takt das Datenwort gespeichert.</string>
    <string name="elem_RAMSinglePort_tt">Ein RAM Module mit einem bidirektionellem Anschluss für das Lesen und Schreiben von Daten.</string>

    <string name="elem_RAMSinglePortSel">RAMSinglePortSel</string>
    <string name="elem_RAMSinglePortSel_short">RAM</string>
    <string name="elem_RAMSinglePortSel_pin_A">Die Adresse, an der gelesen und geschrieben wird.</string>
    <string name="elem_RAMSinglePortSel_pin_WE">Bei einer 1 werden die Daten in das RAM geschrieben.</string>
    <string name="elem_RAMSinglePortSel_pin_D">Der bidirektionale Datenanschluß.</string>
    <string name="elem_RAMSinglePortSel_pin_CS">Ist dieser Eingang 1 ist der Baustein aktiv.</string>
    <string name="elem_RAMSinglePortSel_pin_OE">Ist dieser Eingang 1 wird das Datenwort ausgegeben.</string>
    <string name="elem_RAMSinglePortSel_tt">Ein RAM-Baustein mit einem bidirektionellem Anschluss für das Lesen und Schreiben von Daten.
        Es gibt einen CS-Eingang. Mit diesem können mehrere solcher Bausteine mit einem Adressdekoder zu einem größeren RAM zusammengeschaltet werden.</string>

    <string name="elem_GraphicCard">Grafik-RAM</string>
    <string name="elem_GraphicCard_tt">Wird verwendet um Bitmap Grafiken anzuzeigen. Der Baustein verhält sich wie ein
RAM-Baustein mit dem Unterschied, dass der RAM-Inhalt als Grafik angezeigt wird. Jede Speicherstelle definiert die Farbe
eines Pixels. Es werden zwei Grafikseiten abgelegt, so das ein Screen-Switching möglich ist (Siehe Eingang B).
Die gesammte Speichergröße beträgt damit damit dx*dy*2 Speicherworte.</string>
    <string name="elem_GraphicCard_pin_A">Die Adresse, an der gelesen und geschrieben wird.</string>
    <string name="elem_GraphicCard_pin_str">Ist dieser Eingang 1 wird mit steigendem Takt das Datenwort gespeichert.</string>
    <string name="elem_GraphicCard_pin_C">Der Takt. Eine steigende Flanke aktiviert das Speichern.</string>
    <string name="elem_GraphicCard_pin_ld">Ist dieser Eingang 1 wird das Datenwort ausgegeben.</string>
    <string name="elem_GraphicCard_pin_B">Auswahl der anzuzeigenden Seite. Mit diesem Eingang kann zwischen zwei Speicherseiten umgeschaltet werden.</string>
    <string name="elem_GraphicCard_pin_D">Der bidirektionale Datenanschluß.</string>

    <string name="elem_ROM">ROM</string>
    <string name="elem_ROM_tt">Ein nichtflüchtiger Speicherbaustein welcher einmalig beschreibbar ist.</string>
    <string name="elem_ROM_pin_A">Dieser Eingang bestimmt die Speicheradresse des Datenwortes welches ausgelesen werden soll.</string>
    <string name="elem_ROM_pin_D">Hier wird das Datenwort ausgegeben, wenn am "Select"-Eingang eine 1 anliegt.</string>
    <string name="elem_ROM_pin_sel">Ist dieser Pin high (1) ist der Ausgang aktiviert. Ist er low (0) ist der Ausgang hochohmig.</string>
    <string name="elem_RS_FF">RS-FlipFlop</string>
    <string name="elem_RS_FF_short">RS</string>
    <string name="elem_RS_FF_tt">Ein Baustein welcher ein einzelnes Bit über einen unbestimmten Zeitraum abspeichern kann.
        Bietet die Funktionen "Setzen" und "Rücksetzen".</string>
    <string name="elem_RS_FF_pin_S">Der Setzen-Eingang.  Mit diesem Eingang wird das gespeicherte Bit gesetzt.</string>
    <string name="elem_RS_FF_pin_C">Der Takteingang. Eine steigende Flanke veranlasst die Zustandsänderung.</string>
    <string name="elem_RS_FF_pin_R">Der Rücksetzen-Eingang. Mit diesem Eingang wird das gespeicherte Bit zurückgesetzt.</string>
    <string name="elem_RS_FF_pin_Q">Gibt den gespeicherten Wert aus.</string>
    <string name="elem_RS_FF_pin_¬Q">Gibt den gespeicherten Wert negiert zurück.</string>
    <string name="elem_Register">Register</string>
    <string name="elem_Register_tt">Ein Baustein zum Speichern von Werten.</string>
    <string name="elem_Register_pin_D">Das zu speichernde Datenwort liegt hier an.</string>
    <string name="elem_Register_pin_C">Der Takteingang. Eine steigende Flanke speichert den an D anliegenden Wert ab.</string>
    <string name="elem_Register_pin_en">Nur wenn dieser Eingang 1 ist, kann gespeichert werden.</string>
    <string name="elem_Register_pin_Q">Gibt den abgespeicherten Wert aus.</string>
    <string name="elem_Reset">Reset</string>
    <string name="elem_Reset_pin_Reset">Reset Ausgang. Ist so lange Null, bis sich die Schaltung nach dem Einschalten stabilisiert hat.</string>
    <string name="elem_Reset_tt">Der Ausgang dieses Elements ist Null, solange sich die Schaltung nach dem Einschalten
        in der Stabilisierungsphase befindet. Hat sich die Schaltung stabilisiert wird der Ausgang auf Eins gesetzt.</string>
    <string name="elem_Seven-Seg">Siebensegmentanzeige</string>
    <string name="elem_Seven-Seg_pin_a">Dieser Eingang steuert die obere horizontale Linie.</string>
    <string name="elem_Seven-Seg_pin_b">Dieser Eingang steuert die obere rechte vertikale Linie.</string>
    <string name="elem_Seven-Seg_pin_c">Dieser Eingang steuert die untere rechte vertikale Linie.</string>
    <string name="elem_Seven-Seg_pin_d">Dieser Eingang steuert die untere horizontale Linie.</string>
    <string name="elem_Seven-Seg_pin_e">Dieser Eingang steuert die untere linke vertikale Linie.</string>
    <string name="elem_Seven-Seg_pin_f">Dieser Eingang steuert die obere linke vertikale Linie.</string>
    <string name="elem_Seven-Seg_pin_g">Dieser Eingang steuert die mittlere horizontale Linie.</string>
    <string name="elem_Seven-Seg_pin_dp">Dieser Eingang steuert den Dezimalpunkt.</string>
    <string name="elem_Seven-Seg_pin_cc">Gemeinsame Kathode. Nur wenn hier eine Null anliegt, können die LEDs leuchten.</string>
    <string name="elem_Seven-Seg-Hex">Siebensegmentanzeige Hex</string>
    <string name="elem_Seven-Seg-Hex_tt">Siebensegmentanzeige mit einem 4 Bit hexadezimalen Eingang.</string>
    <string name="elem_Seven-Seg-Hex_pin_d">Der 4-Bit-Wert dieses Eingangs wird als Hex-Ziffer dargestellt.</string>
    <string name="elem_Seven-Seg-Hex_pin_dp">Dieser Eingang steuert den Dezimalpunkt.</string>
    <string name="elem_Seven-Seg_tt">Siebensegmentanzeige bei der jedes Segment über einen eigenen Eingang gesteuert werden kann.</string>
    <string name="elem_Splitter">Splitter</string>
    <string name="elem_Splitter_tt">Führt mehrere Leitungen zu einem gemeinsamen Bus zusammen, bzw. splittet diesen wieder auf.</string>
    <string name="elem_Splitter_pin_in">Die Eingangsbits {0} des Splitters.</string>
    <string name="elem_Splitter_pin_in_one">Das Eingangsbit {0} des Splitters.</string>
    <string name="elem_Splitter_pin_out">Die Ausgangsbits {0} des Splitters.</string>
    <string name="elem_Splitter_pin_out_one">Das Ausgangsbit {0} des Splitters.</string>
    <string name="elem_Sub">Subtrahierer</string>
    <string name="elem_Sub_tt">Ein Bauteil für einfache Substraktionen. Führt eine Substraktion der Ganzzahlen an Eingang a und Eingang b durch (a-b). Ist der Carry Eingang gesetzt, wird das Ergebnis nochmals um 1 verringert.</string>
    <string name="elem_Sub_pin_c_i">Carry-Eingang. Wenn gesetzt wird das Ergebnis um eins verringert.</string>
    <string name="elem_Sub_pin_a">Eingang a für die Substraktion.</string>
    <string name="elem_Sub_pin_b">Eingang b für die Substraktion.</string>
    <string name="elem_Sub_pin_s">Ausgang gibt das Ergebnis der Substraktion aus.</string>
    <string name="elem_Sub_pin_c_o">Ausgang gibt 1 aus wenn bei der Substraktion ein Überlauf aufgetreten ist.</string>
    <string name="elem_T_FF">T-FlipFlop</string>
    <string name="elem_T_FF_short">T</string>
    <string name="elem_T_FF_tt">Speichert ein Bit welches sich mit einem Eingang umschalten lässt.</string>
    <string name="elem_T_FF_pin_T">Aktiviert die Umschaltfunktion.</string>
    <string name="elem_T_FF_pin_C">Dieser Eingang schaltet das Flipflop um. Wenn ein T-Eingang vorhanden ist passiert das nur, wenn T auf 1 gesetzt ist.</string>
    <string name="elem_T_FF_pin_Q">Gibt den gespeicherten Wert aus.</string>
    <string name="elem_T_FF_pin_¬Q">Gibt den gespeicherten Wert negiert aus.</string>
    <string name="elem_Terminal">Terminal</string>
    <string name="elem_Terminal_pin_C">Takteingang. Eine steigende Flanke gibt das anliegende Datenwort auf dem Terminal aus.</string>
    <string name="elem_Terminal_pin_D">Über diesen Eingang werden die anzuzeigenden Daten an das Terminal weitergegeben.</string>
    <string name="elem_Terminal_tt">Ein Terminal auf dem ASCII-Zeichen ausgegeben werden können. Öffnet ein eigenes Fenster um die Ausgabe anzuzeigen.</string>
    <string name="elem_Text">Text</string>
    <string name="elem_Text_tt">Zeigt einen einfachen Text in der Schaltung an. Der Text kann im Attribute-Dialog geändert werden.</string>
    <string name="elem_XNOr">Nicht Exclusiv Oder</string>
    <string name="elem_XNOr_tt">Eine Kombination aus XOR und NOT. Beide Eingänge werden per XOR verknüpft und das Ergebnis wird vor
        der Ausgabe invertiert. Werden mehr als zwei Eingänge verwendet, werden
        die XOR-Gater kaskadiert ( A XOR B XOR C = (A XOR B) XOR C ).</string>
    <string name="elem_XOr">Exclusiv Oder</string>
    <string name="elem_XOr_tt">Gibt 1 aus wenn genau ein Eingang eine 1 ist. Werden mehr als zwei Eingänge verwendet, werden
        die XOR-Gater kaskadiert ( A XOR B XOR C = (A XOR B) XOR C ).</string>
    <string name="elem_Testcase">Testfall</string>
    <string name="elem_Testcase_tt">Beschreibt einen Testfall. In einem Testfall kann beschrieben werden, wie sich eine
        Schaltung verhalten soll. Es kann dann automatisch überprüft werden, ob das Verhalten der Schaltung tatsächlich
        dieser Beschreibung entspricht. Ist das nicht der Fall, wird eine entsprechende Fehlermeldung angezeigt.</string>
    <string name="elem_Keyboard">Tastatur</string>
    <string name="elem_Keyboard_tt">Eine normale Tastatur welche zur Eingabe von verschiedenen Zeichen verwendet werden kann.</string>
    <string name="elem_Keyboard_pin_sel">Wenn gesetzt, ist der Ausgang D aktiv und ein Tastendruck wird ausgegeben.</string>
    <string name="elem_Keyboard_pin_D">Die letzte Taste oder 0, wenn keine Taste gedrückt.</string>

    <string name="elem_Diode">Diode</string>
    <string name="elem_Diode_tt">Echt bidirektionelle Diode.
        Kann verwendet werden, um ein "Wired AND" oder ein "Wired OR" zu implementieren.
        Es handelt sich um eine ideale Diode: In Durchlassrichtung gibt es keinen Spannungabfall über der Diode.</string>
    <string name="elem_DiodeBackward">Diode zu Masse</string>
    <string name="elem_DiodeBackward_tt">Vereinfachte unidirektionale Diode, die nur genutzt werden kann, um eine Leitung auf Masse zu ziehen.
        Wird verwendet um ein "Wired And" zu implementieren. Daher ist am Ausgang ein Pull Up Widerstand erforderlich!
        Innerhalb der Simulation verhält sich eine Diode wie ein aktives Gatter mit dreiwerteiger Wertetabelle:
        Ist der Eingang 0 ist auch der Ausgang 0. In den anderen Fällen (1 und hochohmig) ist der Ausgang hochohmig (High Z).
        Damit können sich antiparallel zusammen geschaltete Dioden gegenseitig im low-Zustand halten, was mit realen
        Dioden nicht möglich ist.
        Es handelt sich um eine ideale Diode: In Durchlassrichtung gibt es keinen Spannungabfall über der Diode.</string>
    <string name="elem_DiodeBackward_pin_in">Ist der Eingang 0 ist auch der Ausgang 0. In allen anderen Fällen ist der Ausgang hochohmig.</string>
    <string name="elem_DiodeBackward_pin_out">Ist der Eingang 0 ist auch der Ausgang 0. In allen anderen Fällen ist der Ausgang hochohmig.</string>
    <string name="elem_DiodeForward">Diode zu Plus</string>
    <string name="elem_DiodeForward_tt">Vereinfachte unidirektionale Diode, die nur genutzt werden kann, um eine Leitung auf Plus zu ziehen.
        Wird verwendet um ein "Wired Or" zu implementieren. Daher ist am Ausgang ein Pull Down Widerstand erforderlich!
        Innerhalb der Simulation verhält sich eine Diode wie ein aktives Gatter mit dreiwerteiger Wertetabelle:
        Ist der Eingang 1 ist auch der Ausgang 1. In den anderen Fällen (0 und hochohmig) ist der Ausgang hochohmig (High Z).
        Damit können sich antiparallel zusammen geschaltete Dioden gegenseitig im high-Zustand halten, was mit realen
        Dioden nicht möglich ist.
        Es handelt sich um eine ideale Diode: In Durchlassrichtung gibt es keinen Spannungabfall über der Diode.</string>
    <string name="elem_DiodeForward_pin_in">Ist der Eingang 1 ist auch der Ausgang 1. In allen anderen Fällen ist der Ausgang hochohmig.</string>
    <string name="elem_DiodeForward_pin_out">Ist der Eingang 1 ist auch der Ausgang 1. In allen anderen Fällen ist der Ausgang hochohmig.</string>
    <string name="elem_PullUp">Pull-Up Widerstand</string>
    <string name="elem_PullUp_pin_out">Ein "Weak High".</string>
    <string name="elem_PullUp_tt">Ist eine Leitung hochohmig, zieht sie ein Pull-Up Widerstand zu High.
        Ist eine Leitung nicht hochohmig, hat das Element keine Wirkung.</string>
    <string name="elem_PullDown">Pull-Down Widerstand</string>
    <string name="elem_PullDown_pin_out">Ein "Weak Low".</string>
    <string name="elem_PullDown_tt">Ist eine Leitung hochohmig, zieht sie ein Pull-Down Widerstand zu Low.
        Ist eine Leitung nicht hochohmig, hat das Element keine Wirkung.</string>

    <string name="elem_NFET">N-Kanal FET</string>
    <string name="elem_NFET_tt">N-Kanal Feldeffekttransistor. Der Bulk ist mit Masse verbunden jedoch wird der Transistor ohne eine Body-Diode simuliert.</string>
    <string name="elem_NFET_pin_G">Gate</string>
    <string name="elem_NFET_pin_S">Source</string>
    <string name="elem_NFET_pin_D">Drain</string>

    <string name="elem_PFET">P-Kanal FET</string>
    <string name="elem_PFET_tt">P-Kanal Feldeffekttransistor. Der Bulk ist mit der pos. Versorgung verbunden, jedoch wird der Transistor ohne eine Body-Diode simuliert.</string>
    <string name="elem_PFET_pin_G">Gate</string>
    <string name="elem_PFET_pin_S">Source</string>
    <string name="elem_PFET_pin_D">Drain</string>

    <string name="elem_FGNFET">N-Kanal Floating Gate FET</string>
    <string name="elem_FGNFET_tt">N-Kanal Feldeffekttransistor mit Floating Gate. Der Bulk ist mit Masse verbunden jedoch wird der Transistor ohne eine Body-Diode simuliert.
        Ist das Floating Gate geladen, ist der Transistor immer sperrend. Die Programmierung kann direkt mit der Taste [P] verändert werden.</string>
    <string name="elem_FGNFET_pin_G">Gate</string>
    <string name="elem_FGNFET_pin_S">Source</string>
    <string name="elem_FGNFET_pin_D">Drain</string>

    <string name="elem_FGPFET">P-Kanal Floating Gate FET</string>
    <string name="elem_FGPFET_tt">P-Kanal Feldeffekttransistor mit Floating Gate. Der Bulk ist mit Masse verbunden jedoch wird der Transistor ohne eine Body-Diode simuliert.
        Ist das Floating Gate geladen, ist der Transistor immer sperrend. Die Programmierung kann direkt mit der Taste [P] verändert werden.</string>
    <string name="elem_FGPFET_pin_G">Gate</string>
    <string name="elem_FGPFET_pin_S">Source</string>
    <string name="elem_FGPFET_pin_D">Drain</string>

    <string name="elem_RotEncoder">Drehencoder</string>
    <string name="elem_RotEncoder_tt">Drehknopf mit Drehencoder zur zustandsfreien Erfassung der Drehbewegung.</string>
    <string name="elem_RotEncoder_pin_A">Encodersignal A</string>
    <string name="elem_RotEncoder_pin_B">Encodersignal B</string>
    <string name="elem_LedMatrix">LED-Matrix</string>
    <string name="elem_LedMatrix_tt">Eine Matrix aus LEDs. Die LEDs werden in einem eigenen Fenster dargestellt.
        Die LEDs können in der Simulation unendlich lange nachleuchten, um ein Flimmern der Anzeige zu verhindern.</string>
    <string name="elem_LedMatrix_pin_r-data">Der Zeilen-Zustand der LEDs einer Spalte. Jedes Bit in diesem Datenwort repräsentiert den Zustand einer Zeile der aktuellen Spalte.</string>
    <string name="elem_LedMatrix_pin_c-addr">Die Nummer der aktuellen Spalte, dessen Zustand gerade am anderen Eingang anliegt.</string>

    <string name="elem_TransGate">Transmissionsgatter</string>
    <string name="elem_TransGate_tt">Ein reales Transmissionsgatter ist aus nur zwei Transistoren aufgebaut.
        Daher wird es oft eingesetzt um Transistoren einzusparen.</string>
    <string name="elem_TransGate_pin_A">Eingang A</string>
    <string name="elem_TransGate_pin_B">Eingang B</string>
    <string name="elem_TransGate_pin_S">Steuereingang</string>
    <string name="elem_TransGate_pin_~S">Steuereingang, invertiert</string>

    <string name="elem_LightBulb">Glühlämpchen</string>
    <string name="elem_LightBulb_tt">Glühlämpchen mit zwei Anschlüssen: Wenn ein Strom fließt, leuchtet das Lämpchen.</string>
    <string name="elem_LightBulb_pin_A">Anschluss</string>
    <string name="elem_LightBulb_pin_B">Anschluss</string>

    <string name="elem_PowerSupply">Versorgung</string>
    <string name="elem_PowerSupply_tt">Hat keine weitere Funktion. Stellt nur sicher, dass VDD und GND angeschlossen sind.
        Kann im Zusammenhang mit den 74xx Bausteinen verwendet werden, um Anschlüsse für die Spannungsversorgung
        zu erzeugen, welche dann auch auf korrekte Beschaltung geprüft werden.</string>
    <string name="elem_PowerSupply_pin_VDD">Muss mit VDD verbunden werden!</string>
    <string name="elem_PowerSupply_pin_GND">Muss mit GND verbunden werden!</string>


    <string name="error">Fehler</string>
    <string name="err_N_isNotInputOrOutput">Pin {0} in Element {1} ist werder Eingang noch Ausgang</string>
    <string name="err_aSingleClockNecessary">Es muss genau ein Taktelement geben. Alle Flipflops müssen an diesem Takt hängen.</string>
    <string name="err_analyseNoInputs">Die Schaltung hat keine benannten Eingänge</string>
    <string name="err_analyseNoOutputs">Die Schaltung hat keine benannten Ausgänge</string>
    <string name="err_breakTimeOut">Nach {0} Zyklen ist kein Break aufgetreten</string>
    <string name="err_builder_exprNotSupported">Ausdruck {0} wird nicht unterstützt.</string>
    <string name="err_builder_operationNotSupported">Operation {0} wird nicht unterstützt.</string>
    <string name="err_burnError">Es sind mehrere zusammengeschaltete Ausgänge gleichzeitig aktiv und haben einen Kurzschluss erzeugt.</string>
    <string name="err_pullUpAndDown">Ein Pull-Up- und Pull-Down-Widerstand in einem Netz ist nicht erlaubt.</string>
    <string name="err_cannotAnalyse_N">Element {0} kann nicht analysiert werden.</string>
    <string name="err_containsVarAndNotVar">Enthält [var] und [nicht var]</string>
    <string name="err_duplicatePinLabel">Pin {0} in Element {1} exitiert mehrfach</string>
    <string name="err_element_N_notFound">Element {0} nicht gefunden</string>
    <string name="err_exact_N0_valuesNecessaryNot_N1">Es sind {0} Werte erforderlich, nicht {1}</string>
    <string name="err_ffNeedsToBeConnectedToClock">Flipflops müssen direkt mit dem Takt verbunden sein.</string>
    <string name="err_invalidFileFormat">Ungültiges Dateiformat</string>
    <string name="err_isAlreadyInitialized">Die Schaltung wurde bereits initialisiert</string>
    <string name="err_labelNotConnectedToNet_N">Ein Tunnel {0} ist nicht verbunden!</string>
    <string name="err_moreThenOneClocksFound">Es gibt mehr als einen Taktgeber</string>
    <string name="err_needs_N0_bits_found_N2_bits">Es werden {0} Bits benötigt, jedoch wurden {1} Bits gefunden </string>
    <string name="err_netOfPin_N_notFound">Das Netz von Pin {0} wurde nicht gefunden</string>
    <string name="err_noClockFound">Kein Taktgeber in der Schaltung gefunden</string>
    <string name="err_noInputsAvailable">Es sind keine Eingänge vorhanden</string>
    <string name="err_noShapeFoundFor_N">Es wurde kein Diagramm für {0} gefunden.</string>
    <string name="err_noValueSetFor_N0_atElement_N1">Kein Wert gesetzt für {0} an Element {1}</string>
    <string name="err_notAllOutputsSameBits">Es haben nicht alle Ausgänge die gleiche Bitbreite</string>
    <string name="err_notAllOutputsSupportHighZ">Wenn mehrere Ausgänge verbunden sind, müssen alle Ausgänge Tri-State Ausgänge sein.</string>
    <string name="err_notInitialized">Die Schaltung ist nicht initialisiert</string>
    <string name="err_noOutConnectedToWire">Kein Ausgang mit der Leitung verbunden: {0}</string>
    <string name="err_oneResultIsRequired">Table zu klein: Mindestens ein Ergebnis ist erforderlich!</string>
    <string name="err_output_N_notDefined">Ausgang {0} ist nicht definiert</string>
    <string name="err_pinMap_NoNameForPin_N">Kein Name für Pin {0}</string>
    <string name="err_pinMap_Pin_N_AssignedTwicePin">Pin {0} doppelt belegt!</string>
    <string name="err_pinMap_pin_N0_isNotAnInput">Pin {0} ist kein Eingang!</string>
    <string name="err_pinMap_pin_N0_isNotAnOutput">Pin {0} ist kein Ausgang!</string>
    <string name="err_pinMap_noEqualsfound">Kein &quot;=&quot; gefunden!</string>
    <string name="err_pinMap_toMannyInputsDefined">Zu viele Eingänge verwendet!</string>
    <string name="err_pinMap_toMannyOutputsDefined">Zu viele Ausgänge verwendet!</string>
    <string name="err_pinNotPresent">Pin nicht vorhanden</string>
    <string name="err_pinWithoutName">Es gibt einen Pin ohne einen Namen.</string>
    <string name="err_pin_N0_atElement_N1_notFound">Pin {0} von Element {1} wurde nicht gefunden</string>
    <string name="err_pin_N_notFound">Pin {0} wurde nicht gefunden.</string>
    <string name="err_pin_N_unknown">Pin {0} ist unbekannt</string>
    <string name="err_readOfHighZ">Lesen einer hochohmigen Leitung</string>
    <string name="err_seemsToOscillate">Die Schaltung scheint zu oszillieren!
Zur Analyse können Sie die Schaltung im Gatterschrittmodus ausführen.</string>
    <string name="err_portIsInUse">Kann den Remote Port nicht öffnen! Läuft schon eine andere Instanz?</string>
    <string name="err_selectorInputCountMismatch">Die Zahl der Eingänge passt nicht zur Bitbreite der Auswahlleitung.</string>
    <string name="err_spitterDefSyntaxError">Fehler in der Definition {0} eines Splitters</string>
    <string name="err_splitterBitsMismatch">Die Bitzahl am Spiltter passt nicht</string>
    <string name="err_splitterNotAllBitsDefined">Es sind nicht alle Eingangsbits definiert!</string>
    <string name="err_splitterNotUnambiguously">Es sind Eingangsbits mehrfach definiert!</string>
    <string name="err_spitterToManyBits">Es sind nur 64 Bits im Splitter erlaubt!</string>
    <string name="err_tableBecomesToSmall">Es sind mindestens zwei Eingänge erforderlich!</string>
    <string name="err_toManyInputs_max_N0_is_N1">Zu viele Eingänge. Es sind nur {0} Eingänge erlaubt, es wurden jedoch {1} gefunden.</string>
    <string name="err_toManyInputsIn_N0_max_N1_is_N2">Zu viele Variablen bei der Vereinfachung von {0}.
Es sind nur {1} Variablen erlaubt, es wurden jedoch {2} gefunden.</string>
    <string name="err_varNotAllowedInCUPL_N">In CUPL ist die Variable {0} nicht erlaubt!</string>
    <string name="err_varNotDefined_N">Variable {0} ist nicht definiert.</string>
    <string name="err_parserUnexpectedToken_N">Unerwartetes Zeichen {0}</string>
    <string name="err_parserMissingClosedParenthesis">Fehlende schließende Klammer</string>
    <string name="err_notANumber_N0_inLine_N1">Wert {0} in Zeile {1} ist keine Zahl!</string>
    <string name="err_testDataExpected_N0_found_N1_numbersInLine_N2">Erwarte {0} anstelle von {1} Werten in Zeile {2}!</string>
    <string name="err_unexpectedToken_N0_inLine_N1">Unerwartete Eingabe ({0}) in Zeile {1}</string>
    <string name="err_variable_N0_notFound">Variable {0} nicht gefunden!</string>
    <string name="err_noTestInputSignalsDefined">Keine Eingangssignale im Testfall definiert!</string>
    <string name="err_noTestOutputSignalsDefined">Keine Ausgangssignale im Testfall definiert!</string>
    <string name="err_noTestData">Keine Testdaten vorhanden.</string>
    <string name="err_remoteExecution">Fehler beim Ausführen eines Befehls</string>
    <string name="err_pullUpAndDownNotAllowed">Es können nicht ein Pull-Up-Widerstand und ein Pull-Down-Widerstand auf eine Leitung geschaltet werden.</string>
    <string name="err_openingDocumentation">Browser konnte nicht geöffnet werden.</string>
    <string name="err_splitterDoesNotSupportHighZInputs">Der Splitter unterstützt keine HighZ Eingänge! Verwenden Sie einen PullUp- oder PullDown-Widerstand</string>
    <string name="err_splitterAllowsOnlyOneHighZInput">Ein Splitter der hochohmige Eingänge erlaubt, kann nur einen Eingang haben!</string>
    <string name="err_couldNotCreateFolder_N0">Konnte den Order &quot;{0}&quot; nicht erzeugen!</string>
    <string name="err_switchHasNoNet">Ein Schalter kann nicht nur mit Eingängen verbunden werden.</string>
    <string name="err_file_N0_ExistsTwiceBelow_N1">Die Datei {0} existiert mehrfach unter {1}</string>
    <string name="err_couldNotFindIncludedFile_N0">Die Datei {0} konnte nicht gefunden werden.</string>
    <string name="err_postProcessErrorIn_N0">Fehler im Bearbeitungsschritt &quot;{0}&quot;.</string>
    <string name="err_processDoesNotTerminate_N">Der Prozess &quot;{0}&quot; wird nicht beendet!</string>
    <string name="err_processExitedWithError_N1_N2">Der Prozess meldet den Rückgabewert {0}: {1}</string>
    <string name="err_errorRunningFitter">Fehler beim Starten des externen Fitters!</string>
    <string name="err_noExpressionsAvailable">Es liegen keine minimierten Gleichungen vor!</string>
    <string name="err_varName_N_UsedTwice">Die Variable {0} wird mehrfach verwendet!</string>
    <string name="err_fileNeedsToBeSaved">Die Datei muss zunächst gespeichert werden!</string>
    <string name="err_recursiveNestingAt_N0">Die Schaltung {0} bindet sich selbst ein!</string>
    <string name="err_minimizationFailed">Das Ergebnis der Minimierung ist nicht korrekt!
Sind evtl. die Namen der Variablen nicht eindeutig?</string>
    <string name="err_toManyIterations">Zu viele Iterationen in einer Schleife.</string>
    <string name="err_diodeNeedsPullUpResistorAtOutput">Diode benötigt am Ausgang einen PullUp-Widerstand!</string>
    <string name="err_diodeNeedsPullDownResistorAtOutput">Diode benötigt am Ausgang einen PullDown-Widerstand!</string>
    <string name="err_testSignal_N_notFound">Testsignal {0} in der Schaltung nicht gefunden!</string>
    <string name="err_toManyBits_Found_N0_maxIs_N1">Es sind nur {1} Bits erlaubt, es sind jedoch {0} Bits angegeben!</string>
    <string name="err_MultiBitFlipFlopFound">Es sind keine Flipflops mit mehr als einem Bit erlaubt!</string>
    <string name="err_invalidTransmissionGateState">Die Steuereingänge eines Transmission-Gates müssen invertiert beschaltet werden!</string>
    <string name="err_nameUsedTwice_N">Signal {0} wurde mehrfach verwendet!</string>
    <string name="err_errorParsingTestdata">Fehler beim Einlesen der Testdaten.</string>
    <string name="err_backtrackOf_N_isImpossible">Die Modelkomponente {0} kann nicht analysiert werden.</string>
    <string name="err_errorInPowerSupply">Fehler in der Stromversorgung an {0}.</string>
    <string name="err_pinIsNotANumber_N">Die Pinnummer {0} ist keine Zahl!</string>
    <string name="err_vhdlExporting">Fehler beim Export zu VHDL.</string>
    <string name="err_vhdlUnknownPortType_N">Unbekannter Port typ.</string>
    <string name="err_vhdlNoEntity_N">Kein VHDL Code für {0} verfügbar!</string>
    <string name="err_vhdlClockOnlyAllowedInRoot">Ein Taktelement ist nur im Hauptmodel erlaubt!</string>
    <string name="err_vhdlNotAValidName">Der Name {0} ist nicht erlaubt!</string>
    <string name="err_vhdlBitNumberNotAvailable">Kein Bitanzahl verfügbar!</string>
    <string name="err_vhdlUnknownConstantType_N">Die Konstante hat einen ungültigen Typ {0}!</string>
    <string name="err_vhdlPin_N_hasNoNumber">Der Pin {0} hat keine Nummer!</string>
    <string name="err_vhdlErrorWritingTestBench">Fehler beim erzeugen des Testfalls!</string>
    <string name="err_vhdlRomHasNoValidLabel">Ein Rom hat einen ungültigen oder fehlenden Namen!</string>
    <string name="err_vhdlRomLabel_N_notUnique">Rom Name {0} ist nicht eindeutig!</string>
    <string name="err_vhdlValuesOfType_N_notAllowed">Werte vom Typ {0} sind nicht erlaubt!</string>
    <string name="err_vhdlMultipleInputsConnectedToAnOutput">Es sind mehrere Eingänge direkt mit einem Ausgang verbunden!</string>
    <string name="err_toManyVars">Zu viele Variablen!</string>
    <string name="err_invalidExpression">Ungültiger Ausdruck!</string>


    <string name="key_AddrBits">Adress-Bits</string>
    <string name="key_AddrBits_tt">Anzahl der Adress-Bits die verwendet werden.</string>
    <string name="key_Bits">Daten-Bits</string>
    <string name="key_Bits_tt">Anzahl der Daten-Bits die verwendet werden.</string>
    <string name="key_Color">Farbe</string>
    <string name="key_Color_tt">Die Farbe des Elementes.</string>
    <string name="key_backgroundColor">Hintergrundfarbe</string>
    <string name="key_backgroundColor_tt">Hintergrundfarbe der Schaltung, wenn sie eingebettet wird. Wird für DILs nicht verwendet.</string>
    <string name="key_Cycles">Timeout Zyklen</string>
    <string name="key_Cycles_tt">Wenn nach dieser Anzahl von Takten kein Break eingegangen ist, wird ein Fehler erzeugt</string>
    <string name="key_Data">Daten</string>
    <string name="key_Data_tt">Die Daten, welche in diesem Element gespeichert sind.</string>
    <string name="key_Default">Vorgabe</string>
    <string name="key_Default_tt">Dieser Wert wird beim Schaltungsstart gesetzt</string>
    <string name="key_InDefault">Vorgabe</string>
    <string name="key_InDefault_tt">Dieser Wert wird beim Schaltungsstart gesetzt. Ein "Z" steht für "hochohmig".</string>
    <string name="key_isHighZ">Eingang kann hochohmig sein</string>
    <string name="key_isHighZ_tt">Wenn gesetzt ist ein hochohmiger Eingang erlaubt. Ein hochohmiger Eingang ist auch
        erlaubt, wenn der Vorgabewert auf hochohmig ("Z") gesetzt wird.</string>
    <string name="key_Description">Beschreibung</string>
    <string name="key_Description_tt">Eine kurze Beschreibung des Elementes.</string>
    <string name="key_Frequency">Frequenz/Hz</string>
    <string name="key_Frequency_tt">Gibt die Frequenz an, wenn der Echtzeittakt aktiviert ist</string>
    <string name="key_IEEEShapes">Verwende US Symbole (IEEE 91-1984)</string>
    <string name="key_IEEEShapes_tt">Verwende IEEE 91-1984 Symbole anstelle der rechteckige Symbole</string>
    <string name="key_Inputs">Anzahl der Eingänge</string>
    <string name="key_Inputs_tt">Legt die Anzahl der Eingänge fest. Alle Eingänge müssen beschaltet werden.</string>
    <string name="key_Label">Bezeichnung</string>
    <string name="key_Label_tt">Die Bezeichnung dieses Elementes.</string>
    <string name="key_Size">Größe</string>
    <string name="key_Size_tt">Die Größe des Elements in der Schaltung.</string>
    <string name="key_Language">Sprache</string>
    <string name="key_Language_tt">Sprache der Oberfläche. Wird erst nach einem Neustart wirksam.</string>
    <string name="key_NetName">Netzname</string>
    <string name="key_NetName_tt">Alle Netze mit identischem Namen werden miteinander verbunden.</string>
    <string name="key_InputSplitting">Eingangsaufteilung</string>
    <string name="key_InputSplitting_tt">Zum Beispiel &quot;4,2,2&quot; oder &quot;[Bits]*[Anzahl] wie &quot;1*16&quot; für 16 einzelne Bits.
        Es können auch die zu verwendenden Bits direkt angegeben werden "4-7,0-3".
        So kann eine beliebige Aufteilung angegeben werden.
        Die Eingangsbits müssen vollständig und eindeutig angegeben werden.</string>
    <string name="key_OutputSplitting">Ausgangsaufteilung</string>
    <string name="key_OutputSplitting_tt">Zum Beispiel &quot;4,2,2&quot; oder &quot;[Bits]*[Anzahl] wie &quot;1*16&quot; für 16 einzelne Bits.
        Es können auch die zu verwendenden Bits direkt angegeben werden "4-7,0-3".
        So kann eine beliebige Aufteilung angegeben werden.
        Ausgangsbits können auch mehrfach ausgegeben werden: "0-7,1-6,4-7"</string>
    <string name="key_SelectorBits">Anzahl der Auswahlbits</string>
    <string name="key_SelectorBits_tt">Anzahl der Bits, die in der Auswahlleitung vorhanden sind.</string>
    <string name="key_Signed">Vorzeichen</string>
    <string name="key_Signed_tt">Wenn gesetzt, findet der Vergleich vorzeichenrichtig (2-er Komplement) statt.</string>
    <string name="key_Closed">Geschlossen</string>
    <string name="key_Closed_tt">Gibt an, ob der Schalter bei Modelstart offen oder geschlossen ist.</string>
    <string name="key_Value">Wert</string>
    <string name="key_Value_tt">Der Wert der Konstanten.</string>
    <string name="key_Width">Breite</string>
    <string name="key_Width_tt">Breite des Symbols wenn diese Schaltung in eine andere eingefügt wird.</string>
    <string name="key_autoReload">Bei jedem Start automatisch neu laden.</string>
    <string name="key_autoReload_tt">Lädt das HEX-File bei jedem Modelstart neu.</string>
    <string name="key_flipSelPos">Tausche Selektorposition</string>
    <string name="key_flipSelPos_tt">Mit dieser Option kann der Anschluss des Selektors auf die andere Seite des Multiplexers verschoben werden.</string>
    <string name="key_intFormat">Zahlenformat</string>
    <string name="key_intFormat_tt">Das Zahlenformat für die Ausgabe.</string>
    <string name="key_intFormat_ascii">ASCII</string>
    <string name="key_intFormat_bin">Binär</string>
    <string name="key_intFormat_dec">Dezimal</string>
    <string name="key_intFormat_def">Vorgabe</string>
    <string name="key_intFormat_hex">Hexadezimal</string>
    <string name="key_barrelSigned">Verschiebeweite hat Vorzeichen</string>    
    <string name="key_barrelSigned_tt">Verschiebeweite  verwendet Zweierkomplement</string>
    <string name="key_barrelShifterMode">Modus</string>
    <string name="key_barrelShifterMode_tt">Modus der Verschiebung.</string>
    <string name="key_barrelShifterMode_normal">Normal</string>
    <string name="key_barrelShifterMode_rotate">Rotation</string>
    <string name="key_barrelShifterMode_arithmetic">Arithmetisch</string>
    <string name="key_direction">Richtung</string>
    <string name="key_direction_tt">Richtungsangabe.</string>
    <string name="key_direction_left">Links</string>
    <string name="key_direction_right">Rechts</string>
    <string name="key_maxStepCount">Maximale Messpunktezahl</string>
    <string name="key_maxStepCount_tt">Die maximale Anzahl an Messpunkten die gespeichert werden, bevor die ältesten Messungen verworfen werden.</string>
    <string name="key_microStep">Zeige Einzelgatterschritte</string>
    <string name="key_microStep_tt">Zeigt in der Grafik alle Einzelgatterschritte an.</string>
    <string name="key_rotation">Rotation</string>
    <string name="key_rotation_tt">Legt die Ausrichtung des Elementes in der Schaltung fest.</string>
    <string name="key_runRealTime">Echtzeittakt starten</string>
    <string name="key_runRealTime_tt">Wenn eingeschaltet, wird beim Start der Schaltung der Echtzeittakt gestartet.</string>
    <string name="key_showDataGraph">Zeige Messwertegraph</string>
    <string name="key_showDataGraph_tt">Beim Start der Simulation wird ein Graph mit den Messwerten angezeigt.</string>
    <string name="key_showDataGraphMicro">Zeige Messwertgraph im Gatterschrittmodus</string>
    <string name="key_showDataGraphMicro_tt">Beim Start der Simulation wird ein Graph mit den Messwerten im Gatterschrittmodus
        angezeigt. Dabei werden alle Gatterwechsel angezeigt.</string>
    <string name="key_showDataTable">Zeige Messwertetabelle</string>
    <string name="key_showDataTable_tt">Beim Start der Simulation wird eine Tabelle mit den Messwerten angezeigt.</string>
    <string name="key_showList">Zeige Listing an, wenn verfügbar</string>
    <string name="key_termHeight">Zeilen</string>
    <string name="key_termHeight_tt">Die Anzahl der anzuzeigenden Zeilen.</string>
    <string name="key_termWidth">Zeichen pro Zeile</string>
    <string name="key_termWidth_tt">Die Anzahl der Zeichen, die in einer Zeile angezeigt werden können.</string>
    <string name="key_valueIsProbe">Als Messwert verwenden</string>
    <string name="key_valueIsProbe_tt">Wenn gesetzt, taucht der Wert als Messwert in Graph und Tabelle auf</string>
    <string name="key_Testdata">Testdaten</string>
    <string name="key_Testdata_tt">Hier wird der eigentliche Testfall angelegt. Details dazu finden sich in der Hilfe des Testdateneditors.</string>
    <string name="key_graphicWidth">Breite in Pixel</string>
    <string name="key_graphicWidth_tt">Breite des Grafik-Bildschirmes in Pixel</string>
    <string name="key_graphicHeight">Höhe in Pixel</string>
    <string name="key_graphicHeight_tt">Höhe des Grafik-Bildschirmes in Pixel</string>
    <string name="key_isProgramMemory">Programmspeicher</string>
    <string name="key_isProgramMemory_tt">Zeichnet dieses ROM als Programmspeicher aus. Es kann damit von einer externen IDE beschrieben werden.</string>
    <string name="key_Blown">Programmiert</string>
    <string name="key_Blown_tt">Wenn gesetzt ist die Diode als "Durchgebrannt" bzw "Programmiert". Bei Floating Gate FETs wird das Gate geladen. Diese Einstellung kann direkt über die Taste 'P' verändert werden.</string>
    <string name="key_ExpressionFormat">Format</string>
    <string name="key_ExpressionFormat_tt">Anzeigeformat der Ausdrücke.</string>
    <string name="key_relayNormallyClosed">Relais ist ein Öffner</string>
    <string name="key_relayNormallyClosed_tt">Wenn gesetzt ist das Relais unbestromt geschlossen.</string>
    <string name="key_commonCathode">Gemeinsame Kathode</string>
    <string name="key_commonCathode_tt">Wenn gesetzt hat die Anzeige einen Anschluss mit einer gemeinsamen Kathode.</string>
    <string name="key_ledPersistence">Flimmern vermeiden</string>
    <string name="key_ledPersistence_tt">Die Schaltfrequenz in der Simulation kann nicht so hoch werden,
        dass das menschliche Auge kein Flimmern mehr wahrnimmt. Um dennoch das Flackern zu unterdrücken, kann
        bei den LEDs mit dieser Option ein "nachleuchten" eingeschaltet werden.</string>
    <string name="key_atf1502Fitter">ATF15xx Fitter</string>
    <string name="key_atf1502Fitter_tt">Pfad zum Fitter für den ATF15xx. Geben Sie hier das Verzeichnis an, welches die Dateien fit15xx.exe enthält. Diese Datei wird von ATMEL zu Verfügung gestellt.</string>
    <string name="key_pin">Pinnummer</string>
    <string name="key_pin_tt">Ist das Feld leer bedeutet das, dass dieses Signal keinem Pin zugewiesen ist.</string>
    <string name="key_rowDataBits">Zeilen</string>
    <string name="key_rowDataBits_tt">Gibt direkt die Zahl der Zeilen an, indem die Anzahl der Bits des Zeilenwortes festgegelgt wird.</string>
    <string name="key_colAddrBits">Adressbits der Spalten</string>
    <string name="key_colAddrBits_tt">Adressiert die einzelnen Spalten. Drei Bits bedeuten also acht Spalten.</string>
    <string name="key_lockedMode">Bearbeitung gesperrt</string>
    <string name="key_lockedMode_tt">Die Schaltung ist für die Bearbeitung gesperrt. Dioden und FG-FETs können jedoch konfiguriert werden.</string>
    <string name="key_isDIL">DIL-Gehäuse verwenden</string>
    <string name="key_isDIL_tt">Wird diese Schaltung eingebettet, wird sie in einem DIL-Gehäuse angezeigt.
        Um die Pins korrekt zuordnen zu können, ist an den Eingängen und Ausgängen die Pinnummer anzugeben.</string>
    <string name="key_pinNumber">Pinnummer</string>
    <string name="key_pinNumber_tt">Nummer dieses Pins. Wird für die Darstellung einer Schaltung als DIL-Gehäuse und die
        Pinzuordnung bei der Programmierung eines CPLD verwendet.</string>
    <string name="key_pinCount">Pinanzahl DIL</string>
    <string name="key_pinCount_tt">Anzahl der Pins des DILs. Wird hier eine 0 eingetragen, wird die Anzahl automatisch bestimmt.</string>
    <string name="key_defTreeSelect">Baumansicht beim Start aktivieren.</string>
    <string name="key_defTreeSelect_tt">Wenn gesetzt, wird die Baumansicht beim Start automatisch aktiviert.</string>
    <string name="key_inverterConfig">inverse Eingänge</string>
    <string name="key_inverterConfig_tt">Es können die Eingänge ausgewählt werden, welche invertiert werden sollen.</string>
    <string name="key_fontSize">Schriftgröße im Menü [%]</string>
    <string name="key_fontSize_tt">Für die Menüs kann eine abweichende Schriftgröße gewählt werden.
        Angabe in Prozent der Standardgröße.</string>
    <string name="key_withEnable">Enable Eingang</string>
    <string name="key_withEnable_tt">Wenn gesetzt, ist ein Enable-Eingang (T) vorhanden.</string>
    <string name="key_unidirectional">Unidirektional</string>
    <string name="key_unidirectional_tt">Unidirektionale Transitoren wirken nur von Source zu Drain. Sie können deutlich
        schneller simuliert werden, als bidirektionale Transistoren. Da es keine Rückwirkung von Drain zu Source gibt, können
        Transistoren in diesem Modus auch keine Kurzschlüsse über die Drain-Source Strecke verursachen. Daher kann dieser
        Modus in manchen CMOS-Schaltungen erforderlich sein.</string>
    <string name="key_activeLow">Active Low</string>
    <string name="key_activeLow_tt">Wenn gesetzt, ist der Ausgang im aktiven Zustand Low.</string>
    <string name="key_libraryPath">Bibliothek</string>
    <string name="key_libraryPath_tt">Bibliothek mit vordefinierten Schaltungen. Enthält z.B. die ICs der 74xx Reihe.</string>

    <string name="mod_insertWire">Leitung eingefügt.</string>
    <string name="mod_insertCopied">Aus Zwischenablage eingefügt.</string>
    <string name="mod_setKey_N0_in_element_N1">Wert ''{0}'' in Element ''{1}'' verändert.</string>
    <string name="mod_setAttributesIn_N">Attribute in Element ''{0}'' verändert.</string>
    <string name="mod_wireDeleted">Leitung gelöscht.</string>
    <string name="mod_movedOrRotatedElement_N">Element ''{0}'' verschoben oder rotiert.</string>
    <string name="mod_movedWire">Leitung verschoben.</string>
    <string name="mod_deletedSelection">Auswahl gelöscht.</string>
    <string name="mod_insertedElement_N">Element ''{0}'' eingefügt.</string>
    <string name="mod_deletedElement_N">Element ''{0}'' entfernt.</string>
    <string name="mod_insertedWire">Leitung eingefügt.</string>
    <string name="mod_movedSelected">Auswahl verschoben.</string>
    <string name="mod_undo_N">Rückgängig: {0}</string>
    <string name="mod_redo_N">Wiederherstellen: {0}</string>
    <string name="mod_circuitAttrModified">Schaltungsattribute verändert.</string>
    <string name="mod_modifiedMeasurementOrdering">Reihenfolge der Messwerte verändert.</string>

    <string name="lib_Logic">Logisch</string>
    <string name="lib_arithmetic">Arithmetik</string>
    <string name="lib_flipFlops">FlipFlops</string>
    <string name="lib_io">IO</string>
    <string name="lib_memory">Speicher</string>
    <string name="lib_mux">Multiplexer</string>
    <string name="lib_wires">Leitungen</string>
    <string name="lib_switching">Schalter</string>
    <string name="lib_misc">Sonstige</string>
    <string name="lib_more">mehr</string>

    <string name="menu_about">Über Digital</string>
    <string name="menu_analyse">Analyse</string>
    <string name="menu_analyse_tt">Analyse der aktuellen Schaltung</string>
    <string name="menu_cut">Ausschneiden</string>
    <string name="menu_copy">Kopieren</string>
    <string name="menu_custom">Benutzerdefiniert</string>
    <string name="menu_library">Bibliothek</string>
    <string name="menu_delete">Löschen</string>
    <string name="menu_delete_tt">Löscht ausgewählte Elemente</string>
    <string name="menu_edit">Bearbeiten</string>
    <string name="menu_editAttributes">Schaltungsattribute bearbeiten</string>
    <string name="menu_editAttributes_tt">Diese Attribute beeinflussen die Schaltung, wenn sie in andere Schaltungen eingebettet wird.</string>
    <string name="menu_editRunAttributes">Simulationseinstellungen</string>
    <string name="menu_editRunAttributes_tt">Einstellungen für den Start der Simulation</string>
    <string name="menu_editSettings">Einstellungen</string>
    <string name="menu_editSettings_tt">Bearbeitet die globalen Einstellungen</string>
    <string name="menu_element">Stoppen der Simulation</string>
    <string name="menu_element_tt">Stoppt die Simulation und erlaubt das Bearbeiten der Schaltung.</string>
    <string name="menu_elements">Bauteile</string>
    <string name="menu_export">Export</string>
    <string name="menu_exportPNGLarge">Export PNG groß</string>
    <string name="menu_exportPNGSmall">Export PNG klein</string>
    <string name="menu_exportSVG">Export SVG</string>
    <string name="menu_exportSVGLaTex">Export SVG+LaTeX</string>
    <string name="menu_exportAnimatedGIF">Export Animated GIF</string>
    <string name="menu_fast">Schneller Lauf</string>
    <string name="menu_fast_tt">Führt die Schaltung aus, bis ein Stopsignal über ein BRK-Element detektiert wird.</string>
    <string name="menu_file">Datei</string>
    <string name="menu_help">Hilfe</string>
    <string name="menu_update">Aktualisieren</string>
    <string name="menu_update_tt">Aktualisieren des Bauteile Menüs. Evtl. fehlende Dateien werden nachgeladen.</string>
    <string name="menu_maximize">Einpassen</string>
    <string name="menu_micro">Gatterschrittmodus</string>
    <string name="menu_micro_tt">Startet die Schaltung im Gatterschrittmodus</string>
    <string name="menu_new">Neu</string>
    <string name="menu_new_tt">Aktuelle Schaltung löschen.</string>
    <string name="menu_newSub">Neue Teilschaltung</string>
    <string name="menu_newSub_tt">Öffnet ein neues Fenster um darin eine neue eingebettete Teilschaltung zu erstellen.</string>
    <string name="menu_open">Öffnen</string>
    <string name="menu_openRecent">Zuletzt verwendet</string>
    <string name="menu_openWin">Öffnen in neuem Fenster</string>
    <string name="menu_openWin_tt">Öffnet eine Schaltung in einem neuen Fenster</string>
    <string name="menu_orderInputs">Sortieren der Eingänge</string>
    <string name="menu_orderInputs_tt">Sortiert die Eingänge für die Verwendung als eingebettete Schaltung</string>
    <string name="menu_orderMeasurements">Sortieren der Messwerte</string>
    <string name="menu_orderMeasurements_tt">Sortiert die Messwerte für die grafische Anzeige und die Tabellenansicht</string>
    <string name="menu_orderOutputs">Sortieren der Ausgänge</string>
    <string name="menu_orderOutputs_tt">Sortiert die Ausgänge für die Verwendung als eingebettete Schaltung</string>
    <string name="menu_paste">Einfügen</string>
    <string name="menu_rotate">Rotieren</string>
    <string name="menu_sim">Simulation</string>
    <string name="menu_run">Start der Simulation</string>
    <string name="menu_run_tt">Startet die Simulation der Schaltung</string>
    <string name="menu_save">Speichern</string>
    <string name="menu_saveAs">Speichern unter</string>
    <string name="menu_saveData">Daten speichern</string>
    <string name="menu_saveData_tt">Speichert die Daten als CSV Datei</string>
    <string name="menu_speedTest">Geschwindigkeitstest</string>
    <string name="menu_speedTest_tt">Führt einen Geschwindigkeitstest durch. Es wird die maximal mögliche Taktfrequenz ermittelt</string>
    <string name="menu_step">Schritt</string>
    <string name="menu_step_tt">Führt einen Einzelgatterschritt aus</string>
    <string name="menu_synthesise">Synthese</string>
    <string name="menu_synthesise_tt">Erzeugt minimale boolsche Ausdrücke, welche durch eine Wahrheitstabelle beschrieben werden.</string>
    <string name="menu_table_N_variables">{0} Variablen</string>
    <string name="menu_table_columnsAdd">Ergebnisspalte hinzufügen</string>
    <string name="menu_table_columnsAddVariable">Variable hinzufügen</string>
    <string name="menu_table_columnsAddVariable_tt">Fügt der Tabelle eine Variablenspalte hinzu.</string>
    <string name="menu_table_columnsAdd_tt">Fügt der Tabelle eine Ergebnisspalte hinzu.</string>
    <string name="menu_table_create">Erzeugen</string>
    <string name="menu_table_createCUPL">CUPL</string>
    <string name="menu_table_createCUPL_tt">Erzeugt eine CUPL Quelldatei welche die Schaltung beschreibt.</string>
    <string name="menu_table_createTT2">TT2 / JED</string>
    <string name="menu_table_createTT2_tt">Erzeugt eine dem Berkeley Logic Interchange Format (BLIF) ähnliche Beschreibung der Logik.
        Danach wird der Atmel-Fitter gestartet, um daraus die JEDEC Datei zu erzeugen.</string>
    <string name="menu_table_createCircuit">Schaltung</string>
    <string name="menu_table_createCircuit_tt">Erzeugt eine Schaltung, welche der Wahrheitstabelle entspricht.</string>
    <string name="menu_table_createCircuitJK">Schaltung mit JK Flipflops</string>
    <string name="menu_table_createCircuitJK_tt">Erzeugt eine Schaltung, welche der Wahrheitstabelle entspricht, Verwendet JK-Flipflops.</string>
    <string name="menu_table_createNAnd">Schaltung mit NAnd-Gattern</string>
    <string name="menu_table_createNAndTwo">Schaltung mit NAnd-Gattern mit zwei Eingängen</string>
    <string name="menu_table_createNAndTwo_tt">Erzeugt eine Schaltung, welches der Wahrheitstabelle entspricht nur mit NAnd-Gattern mit zwei Eingängen.</string>
    <string name="menu_table_createNAnd_tt">Erzeugt eine Schaltung, welche der Wahrheitstabelle entspricht nur mit NAnd-Gattern.</string>
    <string name="menu_table_createNOr">Schaltung mit NOr-Gattern</string>
    <string name="menu_table_createNOrTwo">Schaltung mit NOr-Gattern mit zwei Eingängen</string>
    <string name="menu_table_createNOrTwo_tt">Erzeugt eine Schaltung, welches der Wahrheitstabelle entspricht nur mit NOr-Gattern mit zwei Eingängen.</string>
    <string name="menu_table_createNOr_tt">Erzeugt eine Schaltung, welches der Wahrheitstabelle entspricht nur mit NOr-Gattern.</string>
    <string name="menu_table_createTwo">Schaltung mit Gattern mit zwei Eingängen</string>
    <string name="menu_table_createTwo_tt">Erzeugt eine Schaltung und verwendt nur Gatter mit zwei Eingängen</string>
    <string name="menu_table_create_hardware">Bausteine</string>
    <string name="menu_table_create_jedec">JEDEC (*.jed)</string>
    <string name="menu_table_create_jedec_tt">Erzeugt eine JEDEC Datei für den Baustein</string>
    <string name="menu_table_exportTableLaTeX">Export LaTeX</string>
    <string name="menu_table_exportHex">Erzeuge HEX</string>
    <string name="menu_table_exportHex_tt">Die HEX-Datei kann in ein ROM oder eine LUT geladen werden.</string>
    <string name="menu_table_inputs">Eingänge</string>
    <string name="menu_table_new">Neu</string>
    <string name="menu_table_newColumns">Spalten hinzufügen</string>
    <string name="menu_table_new_combinatorial">Kombintorisch</string>
    <string name="menu_table_new_sequential">Automat</string>
    <string name="menu_table_new_sequential_bidir">Automat bidirektional</string>
    <string name="menu_table_outputs">Ausgänge</string>
    <string name="menu_table_reorder">Umsortieren</string>
    <string name="menu_table_set">Setzen</string>
    <string name="menu_table_setXTo0">Setze X auf 0</string>
    <string name="menu_table_setXTo0_tt">Setzt die Don't Cares auf 0.</string>
    <string name="menu_table_setXTo1">Setze X auf 1</string>
    <string name="menu_table_setXTo1_tt">Setzt die Don't Cares auf 1.</string>
    <string name="menu_table_JK">Erzeuge J/K Ansteuerterme</string>
    <string name="menu_table_setAllToX">Alles auf X setzen</string>
    <string name="menu_table_setAllToX_tt">Setzt alle Werte auf "don't care".</string>
    <string name="menu_table_setAllTo0">Alles auf 0 setzen</string>
    <string name="menu_table_setAllTo0_tt">Setzt alle Werte auf Null.</string>
    <string name="menu_table_setAllTo1">Alles auf 1 setzen</string>
    <string name="menu_table_setAllTo1_tt">Setzt alle Werte auf Eins.</string>
    <string name="menu_terminalDelete">Löschen</string>
    <string name="menu_terminalDelete_tt">Löschen des Terminal-Inhalts</string>
    <string name="menu_view">Ansicht</string>
    <string name="menu_zoomIn">Vergrößern</string>
    <string name="menu_zoomOut">Verkleinern</string>
    <string name="menu_expression">Ausdruck</string>
    <string name="menu_expression_tt">Erzeugt eine Schaltung aus einem Ausdruck.</string>
    <string name="menu_runTests">Tests ausführen</string>
    <string name="menu_runTests_tt">Führt alle Tests in der Schaltung aus!</string>
    <string name="menu_actualToDefault">Eingänge übernehmen</string>
    <string name="menu_actualToDefault_tt">Aktuelle Eingangswerte als neue Vorgabewerte übernehmen.</string>
    <string name="menu_restoreAllFuses">Alle Dioden/FGFETS zurücksetzen</string>
    <string name="menu_restoreAllFuses_tt">Setzt alle Dioden (Fuses) bzw. FGFETs in den unprogrammierten Zustand zurück. Die Konfiguration geht dabei verloren!</string>
    <string name="menu_programDiode">Diode programmieren</string>
    <string name="menu_help_elements">Hilfe</string>
    <string name="menu_help_elements_tt">Zeigt eine Dokumentation der vorhandenen Elemente.</string>
    <string name="menu_viewHelp">Hilfedialog</string>
    <string name="menu_viewHelp_tt">Zeigt den Hilfedialog der aktuellen Schaltung an.</string>
    <string name="menu_probe_memory">Speicher</string>
    <string name="menu_probe_memory_tt">Zeigt den Inhalt der Speicherbausteine an.</string>
    <string name="menu_insertAsNew">Einfügen in neues Fenster</string>
    <string name="menu_insertAsNew_tt">Der Inhalt der Zwischenablage wird in einem neuen Fenster geöffnet.</string>
    <string name="menu_treeSelect">Baumansicht der Bauteile</string>
    <string name="menu_treeSelect_tt">Zeigt am linken Rand des Fensters eine Baumansicht der verfügbaren Bauteile.</string>

    <string name="menu_special">Sonderfunktionen 74xx</string>
    <string name="menu_addPrefix">IO-Präfix anfügen</string>
    <string name="menu_addPrefix_tt">Alle selektierten Eingänge und Ausgänge mit einem Präfix versehen.
        Kann verwendet werden um die Bezeichnung der Ein- und Ausgänge nach dem Kopieren anzupassen.
        Dies vereinfacht die Erzeugung von 74xx Schaltungen.</string>
    <string name="menu_removePrefix">IO-Präfix entfernen</string>
    <string name="menu_removePrefix_tt">Das erste Zeichen alle selektierten Eingänge und Ausgänge entfernen.
        Kann verwendet werden um die Bezeichnung der Ein- und Ausgänge nach dem Kopieren anzupassen.
        Dies vereinfacht die Erzeugung von 74xx Schaltungen.</string>
    <string name="menu_numbering">Pinnummerierung</string>
    <string name="menu_numbering_tt">Wizard zur einfachen Nummerierung der Pins.</string>
    <string name="menu_removePinNumbers">Pin Nummern entfernen</string>
    <string name="menu_removePinNumbers_tt">Alle Pinnummern in der Schaltung werden entfernt.</string>

    <string name="menu_undo">Rückgängig</string>
    <string name="menu_undo_tt">Letzte Aktion rückgängig machen</string>
    <string name="menu_redo">Wiederherstellen</string>
    <string name="menu_redo_tt">Letzte rückgängig gemachte Aktion wieder herstellen.</string>
    <string name="menu_showDataAsGraph">Zeige Graph</string>
    <string name="menu_showDataAsGraph_tt">Zeigt die Daten als Graph an.</string>
    <string name="menu_showDataAsTable">Zeige Tabelle</string>
    <string name="menu_showDataAsTable_tt">Zeigt die Daten als Tabelle an.</string>
    <string name="menu_addPowerSupply">Spannungsversorung ergänzen</string>
    <string name="menu_addPowerSupply_tt">Erweitert die Schaltung um eine Spannungsversorung.</string>
    <string name="menu_exportVHDL">Export zu VHDL</string>
    <string name="menu_exportVHDL_tt">Exportiert die Schaltung zu VHDL</string>
<<<<<<< HEAD
    <string name="menu_karnaughMap">KV-Tafel</string>
    <string name="menu_karnaughMap_tt">Zeigt eine KV-Tafel der Tabelle an.</string>
=======
    <string name="menu_pdfDocumentation">Dokumentation</string>
    <string name="menu_openPdfDocumentation">Öffne {0}</string>
    <string name="msg_errorOpeningDocumentation">Fehler beim Öffnen einer PDF-Datei!</string>
>>>>>>> 55d67b3b

    <string name="message">Digital

Ein einfacher Simulator für digitale Schaltkreise.
Geschrieben von Helmut Neemann 2016

Die Icons stammen aus dem Tango Desktop Project.</string>
    <string name="msg_N_nodes">{0} aktive Elemente</string>
    <string name="msg_analyseErr">Fehler bei der Analyse der Schaltung.</string>
    <string name="msg_clockError">Fehler bei der Berechnung einer Taktänderung.</string>
    <string name="msg_color">Farbe</string>
    <string name="msg_errorCalculatingStep">Fehler beim Berechnen eines Schrittes.</string>
    <string name="msg_errorCreatingModel">Fehler beim Erzeugen der Schaltung.</string>
    <string name="msg_errorDuringCalculation">Fehler während der Vereinfachung.</string>
    <string name="msg_errorEditingValue">Fehler bei der Eingabe eines Wertes.</string>
    <string name="msg_errorImportingModel_N0">Fehler beim Import der Schaltung {0}.</string>
    <string name="msg_errorUpdatingLibrary">Fehler beim Aktualisieren der Bauteile-Bibliothek!</string>
    <string name="msg_errorReadingFile">Fehler beim Lesen einer Datei.</string>
    <string name="msg_remoteUnknownCommand">Das Kommando {0} ist unbekannt!</string>
    <string name="msg_errorWritingFile">Fehler beim Schreiben einer Datei.</string>
    <string name="msg_fastRunError">Ein Fehler beim schnellen Lauf.</string>
    <string name="msg_frequency_N">Die maximale Frequenz berägt {0} kHz.</string>
    <string name="msg_missingShape_N">Es fehlt ein Diagramm für {0}.</string>
    <string name="msg_pins">Pinbelegung</string>
    <string name="msg_pinMap_pin_N_is_N">Pin {0}: {1}</string>
    <string name="msg_restartNeeded">Die Änderung der Einstellung erfordert einen Neustart!</string>
    <string name="msg_noRomFound">Kein ROM im Model gefunden! Ein ROM muss als Programmspeicher gewählt werden!</string>
    <string name="msg_moreThenOneRomFound">Mehr als einen Programmspeicher gefunden. Es darf nur einen Programmspeicher geben.</string>
    <string name="msg_enterAnExpression">Geben Sie einen Ausdruck ein:</string>
    <string name="msg_runningTestError">Fehler bei der Ausführung der Tests:</string>
    <string name="msg_testResult">Testergebnis</string>
    <string name="msg_test_N_Passed">{0}: ok</string>
    <string name="msg_test_N_Failed">{0}: Fehler</string>
    <string name="msg_test_missingLines">(Zu viele Einträge!)</string>
    <string name="msg_test_missingLines_tt">Es wurden alle Testfälle ausgeführt, aber nicht alle Ergebnisse werden angezeigt.
        Die Bewertung des Testergebnisses ist dennoch korrekt!</string>

    <string name="msg_testExp_N0_found_N1">E: {0} / F: {1}</string>
    <string name="msg_creatingHelp">Fehler bei der Erzeugung der Hilfe!</string>
    <string name="msg_clipboardContainsNoImportableData">In der Zwischenablage befinden sich keine importierbaren Daten!</string>
    <string name="msg_selectAnEmptyFolder">Wählen Sie einen leeren Ordner aus!</string>
    <string name="msg_errorWhileExecutingTests_N0">Während der Ausführung der Tests {0} ist ein Fehler aufgetreten!</string>
    <string name="msg_fitterResult">Meldung vom externen Fitter</string>
    <string name="msg_startExternalFitter">Starten des externen Fitters</string>
    <string name="msg_actualCircuit">Aktuelle Schaltung</string>
    <string name="msg_fileNotAccessible">Dieser Dateiename ist nicht aus dem aktuellen Projekt importierbar!</string>
    <string name="msg_fileIsNotUnique">Der Dateiname ist nicht eindeutig!</string>
    <string name="msg_fileNotImportedYet">Die Datei wurde noch nicht importiert.</string>
    <string name="msg_fileExists">Die Datei {0} existiert schon! Soll die Datei überschrieben werden?</string>
    <string name="msg_isLocked">Die Bearbeitung der Schaltung ist gesperrt. Sie können die Sperrung unter
        "{0}->{1}->{2}" aufheben.
        Das kopieren von Elementen und die Konfiguration von Dioden und FG-FETs mit der Taste [P] ist auch im gesperrten Zustand möglich.</string>
    <string name="msg_speedTestError">Fehler bei der Ausführung des Geschwindigkeitstests!</string>
    <string name="msg_pin_N">Pin {0}</string>
    <string name="msg_numberingWizard">Nummerierungshilfe</string>
    <string name="msg_pin_numbering_N">Wählen Sie Pin {0}:</string>
    <string name="msg_framesWritten_N">Geschriebene Bilder: {0}</string>
    <string name="msg_errorWritingGif">Fehler beim Schreiben der GIF Datei!</string>
    <string name="btn_gifComplete">Fertig</string>
    <string name="btn_gifComplete_tt">Die GIF-Datei wird abgeschlossen.</string>
    <string name="msg_gifExport">GIF-Export</string>
    <string name="msg_errCausedBy">verursacht durch</string>
    <string name="msg_inputsToInvert">Zu invertierende Eingänge</string>
    <string name="msg_none">keine</string>
    <string name="msg_errGettingPinNames">Die Namen der Pins konnten nicht ermittelt werden.</string>
    <string name="msg_errInFile_N">Aufgetreten in Datei {0}.</string>
    <string name="msg_affectedComponentsAre_N">Betroffen sind: {0}.</string>
    <string name="msg_signal_N">Leitung {0}</string>
    <string name="msg_invalidSignalsAnalysed">Wenn Eingänge keinen Namen haben, werden diese nicht
        als Variablen in die Analyse einbezogen, sondern wie Konstanten behandelt!</string>
    <string name="msg_thereAreMissingPinNumbers">Für die Pins {0} wurden keine Pinnummern festgelegt!</string>
    <string name="msg_modelHasErrors">Es kann nur eine fehlerfreie Schaltung exportiert werden!</string>
    <string name="msg_noKVMapAvailable">Keine KV-Tafel verfügbar!</string>

    <string name="ok">Ok</string>
    <string name="rot_0">0°</string>
    <string name="rot_180">180°</string>
    <string name="rot_270">270°</string>
    <string name="rot_90">90°</string>
    <string name="stat_clocks">{0} Halbzyklen</string>
    <string name="tt_deleteItem">Eintrag löschen</string>
    <string name="tt_moveItemDown">Eintrag nach unten schieben</string>
    <string name="tt_moveItemUp">Eintrag nach oben schieben</string>
    <string name="win_allSolutions">Alle möglichen Lösungen</string>
    <string name="win_testdata_N">Testdaten {0}</string>
    <string name="win_data">Daten</string>
    <string name="win_confirmExit">Beenden bestätigen!</string>
    <string name="win_measures">Messwerte</string>
    <string name="win_measures_fullstep">Messwerte im Vollschrittmodus</string>
    <string name="win_measures_microstep">Messwerte im Einzelgattermodus</string>
    <string name="win_saveChanges">Änderungen speichern?</string>
    <string name="win_stateChanged">Die Datei wurde verändert!</string>
    <string name="win_table">Tabelle</string>
    <string name="win_table_exportDialog">Export</string>
    <string name="win_itempicker_title">Auswahl</string>
    <string name="win_valueInputTitle_N">Eingabe {0}</string>
    <string name="win_karnaughMap">Karnaugh-Veitch Tafel</string>

    <string name="btn_help">Hilfe</string>
    <string name="msg_expressionHelpTitle">Ausdrücke</string>
    <string name="msg_expressionHelp">Zur Definition eines Ausdruckes können alle üblichen
Notationen verwendet werden:

Und: &quot;&amp;&quot;, &quot;&amp;&amp;&quot;, &quot;*&quot;, &quot;∧&quot;
Oder: &quot;|&quot;, &quot;||&quot;, &quot;+&quot;, &quot;∨&quot;, &quot;#&quot;
Exkl. Oder: &quot;^&quot;, &quot;⊻&quot;
Nicht: &quot;!&quot;, &quot;~&quot;, &quot;&#172;&quot;

UND hat Vorrang vor ODER bzw. Exkl. ODER.
Mehrere Ausdrücke können durch "," oder ";" getrennt werden.
Sollen die Ausdrücke benannt werden, kann die let-Anweisung verwendet
werden: "let U=A+B, let V=A*B"</string>
    <string name="msg_testVectorHelpTitle">Testvektoren</string>
    <string name="msg_testVectorHelp"><![CDATA[<html><body>
<p>Die erste Zeile muss, durch ein Leerzeichen getrennt, die
Ein- und Ausgänge auflisten. In den folgenden Zeilen stehen dann die Sollwerte.
Dabei steht ein 'X' für Don't Care, und ein 'Z' für hochohmig.
Wird der Wert 'C' verwendet, werden zunächst alle anderen Werte gesetzt, dann wird ein
Taktzyklus durchgeführt, und erst daran anschließend werden die Werte verglichen.
Auf diese Weise können Schaltwerke einfacher getestet werden.
Eine Zeile, die mit einem Doppelkreuz ('#') beginnt ist ein Kommentar.</p>
<p>Ein Test für einen 2-Bit Zähler könnte damit wie folgt aussehen:</p>
<p>
<code>
C Q1 Q0<br/>
0 0  0<br/>
C 0  1<br/>
C 1  0<br/>
C 1  1<br/>
C 0  0
</code>
</p>
<p>
Gestartet werden die Tests über Start->Tests ausführen.
</p>
<p>
Um vereinfacht sehr viele Tests durchzuführen existiert die 'repeat([n])' Anweisung:
Beginnt eine Zeile mit 'repeat([n])' werden [n] Testzeilen erzeugt. Dabei kann die
Variable 'n' verwendet werden, um die Testdaten zu erzeugen. Bei 'repeat(16)' werden
16 Zeilen erzeugt, wobei n von 0 bis 15 läuft. Wenn es mehrere Bit-Eingänge gibt,
und diese sollen gemeinsam auf einen binären Wert gesetzt werden, vereinfacht dies die
bits([bits],[value]) Anweisung. Mit dieser werden [bits] Bits des Wertes [value] erzeugt.</p>

<p>Im folgenden ein Beispiel, welches einen 4-Bit Addierer testet:</p>

<p>
<code>
           C_i-1  A_3 A_2 A_1 A_0  B_3 B_2 B_1 B_0  C_i S_3 S_2 S_1 S_0<br/>
repeat(256)  0    bits(4,n>>4)     bits(4,n)        bits(5,(n>>4)+(n&15))<br/>
repeat(256)  1    bits(4,n>>4)     bits(4,n)        bits(5,(n>>4)+(n&15)+1)
</code>
</p>
<p>Die Eingangssignale sind das Carry-In (C_i-1) und die acht Eingangsbits A_3-A_0
und B_3-B_0. Erzeugt werden die jeweils 4 Eingangsbits mit der 'bits'Anweisung.
Das Ergebnis (C_i,S_3-S_0) wird ebenfalls durch eine 'bits'-Anweisung erzeugt.
Das ganze geschieht einmal mit C_i-1=0 und in der nächsten Zeile mit C_i-1=1.
Auf diese Weise werden 512 Testzeilen erzeugt, welche alle möglichen
Eingangskonfigurationen abdecken.</p>
</body></html>]]></string>

</resources><|MERGE_RESOLUTION|>--- conflicted
+++ resolved
@@ -921,14 +921,11 @@
     <string name="menu_addPowerSupply_tt">Erweitert die Schaltung um eine Spannungsversorung.</string>
     <string name="menu_exportVHDL">Export zu VHDL</string>
     <string name="menu_exportVHDL_tt">Exportiert die Schaltung zu VHDL</string>
-<<<<<<< HEAD
     <string name="menu_karnaughMap">KV-Tafel</string>
     <string name="menu_karnaughMap_tt">Zeigt eine KV-Tafel der Tabelle an.</string>
-=======
     <string name="menu_pdfDocumentation">Dokumentation</string>
     <string name="menu_openPdfDocumentation">Öffne {0}</string>
     <string name="msg_errorOpeningDocumentation">Fehler beim Öffnen einer PDF-Datei!</string>
->>>>>>> 55d67b3b
 
     <string name="message">Digital
 
