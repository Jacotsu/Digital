--- conflicted
+++ resolved
@@ -600,15 +600,6 @@
     /**
      * Path to ghdl
      */
-<<<<<<< HEAD
-    public static final Key.KeyFile SETTINGS_GHDL_PATH
-            = new Key.KeyFile("ghdlPath", new File("ghdl"));
-    /**
-     * Path to iverilog
-     */
-    public static final Key.KeyFile SETTINGS_IVERILOG_PATH
-            = new Key.KeyFile("iverilogPath", new File("iverilog"));
-=======
     public static final Key<File> SETTINGS_GHDL_PATH
             = new Key.KeyFile("ghdlPath", new File("ghdl")).setSecondary();
 
@@ -629,6 +620,5 @@
      */
     public static final Key<CustomShapeDescription> CUSTOM_SHAPE
             = new Key<>("customShape", CustomShapeDescription.EMPTY).setSecondary();
->>>>>>> ebc596e3
 
 }